from common import *
from argparse import ArgumentParser
from os import path, listdir
from time import time
from copy import deepcopy

import sys
import math

# Local import
from patchandinterpolatecenterlines import *
from clipvoronoidiagram import *
from paralleltransportvoronoidiagram import *

def read_command_line():
    """
    Read arguments from commandline
    """
    # TODO: Change to --feature --no-feature for bool agruments
    # Ex.
    # feature_parser = parser.add_mutually_exclusive_group(required=False)
    # feature_parser.add_argument('--feature', dest='feature', action='store_true')
    # feature_parser.add_argument('--no-feature', dest='feature', action='store_false')
    # parser.set_defaults(feature=True)

    # Also add choise when that is approporiate

    # Could also make bool be int and add choise 0, 1 to be true false...
    parser = ArgumentParser()

    parser.add_argument('-d', '--dir_path', type=str, default=".",
                        help="Path to the folder with all the cases")
    parser.add_argument('-c', '--case', type=str, default=None, help="Choose case")
    parser.add_argument('--s', '--smooth', type=bool, default=False,
                        help="If the original voronoi diagram (surface) should be" + \
                        "smoothed before it is manipulated", metavar="smooth")
    parser.add_argument('--a', '--angle', type=float, default=10,
                        help="Each daughter branch is rotated an angle a in the" + \
                        " bifurcation plane. a should be expressed in radians as" + \
                        " any math expression from the" + \
                        " math module in python", metavar="rotation_angle")
    parser.add_argument('--smooth_factor', type=float, default=0.25,
                         help="If smooth option is true then each voronoi point" + \
                         " that has a radius less then MISR*(1-smooth_factor) at" + \
                         " the closest centerline point is removes",
                         metavar="smoothening_factor")
    parser.add_argument("--leave1", type=bool, default=False,
                        help="Leave one branch untuched")
    parser.add_argument("--leave2", type=bool, default=False,
                        help="Leave one branch untuched")
    parser.add_argument("--bif", type=bool, default=False,
                        help="interpolate bif as well")
    parser.add_argument("--lower", type=bool, default=False,
                        help="Make a fourth line to interpolate along that" + \
                             " is lower than the other bif line.")
    parser.add_argument("--cylinder_factor", type=float, default=7.0,
                        help="Factor for choosing the smaller cylinder")
    parser.add_argument("--version", type=bool, default=True, help="Type of" + \
                        "interpolation")
    parser.add_argument("--aneurysm", type=bool, default=False,
                        help="Determines if there is an aneurysm or not")
    parser.add_argument("--anu_num", type=int, default=0,
                        help="If multiple aneurysms, choise one")

    parser.add_argument("--step", type=float, default=0.1,
                        help="Resampling step used to resample centerlines")

    args = parser.parse_args()
    ang_ = 0 if args.a == 0 else math.pi / args.a

    return args.s, ang_, args.smooth_factor, args.leave1, args.leave2, \
           args.bif, args.dir_path, args.case, args.lower, \
           args.cylinder_factor, args.version, args.aneurysm, args.anu_num, args.step



def get_points(data, key, R, m, rotated=True, bif=False):
    """
    Finds spesific points around the bifurcation, based on the
    key argument. Points can before or after rotation.

    Args:
        data (dict): Contains information about points and IDs of branches and bifurcation.
        key (str): Type of points to extract.
        R (ndarray): Matrix containing unit vectors in the rotated coordinate system.
        m (dict): Cointains rotation matrices for each daughter branch.
        rotated (bool): Gets rotated points if True.
        bif (true): Gets only bifurcation points if True.

    Returns:
        points (vtkPoints): Points as VTK objects.
    Returns:
        div_points_bif (ndarray): Points as numpy objects.
    """
    div_points = np.asarray([data["bif"][key], data[0][key], data[1][key]])

    # Origo of the bifurcation
    O_key = "div_point"
    O = np.asarray([data["bif"][O_key], data[0][O_key], data[1][O_key]])
    O = np.sum(np.asarray(O), axis=0)/3.

    if rotated:
        R_inv = np.linalg.inv(R)
        for i in range(len(div_points)):
            m_ = m[i] if i > 0 else np.eye(3)
            div_points[i] = np.dot(np.dot(np.dot(div_points[i] - O, R), m_), R_inv) + O

    # Insert landmarking points into VTK objects
    points = vtk.vtkPoints()
    div_points_bif = div_points[bif:]
    for point in div_points_bif:
        points.InsertNextPoint(point)

    return points, div_points_bif


def rotate_voronoi(clipped_voronoi, patch_cl, div_points, m, R):
    """
    Perform rotation of the voronoi diagram representing the
    daughter branches. Rotate along the bifurcation plane
    spanned by two vectors, preserving the angle with
    the rest of the vasculature. Rotation is performed
    using a standard rotational matrix m.

    Args:
        clipped_voronoi (vtkPolyData): Clipped voronoi diagram.
        patch_cl (vtkPolyData): Clipped centerline.
        div_points (ndarray): Contains bifurcation landmarking points.
        R (ndarray): Matrix containing unit vectors in the rotated coordinate system.
        m (dict): Cointains rotation matrices for each daughter branch.
    Returns:
        maskedVoronoi (vtkPolyData): Rotated voronoi diagram.
    """
    numberOfPoints = clipped_voronoi.GetNumberOfPoints()
    distance = vtk.vtkMath.Distance2BetweenPoints
    I = np.eye(3)
    R_inv = np.linalg.inv(R)

    locator = []
    cellLine = []
    not_rotate = [0]
    for i in range(patch_cl.GetNumberOfCells()):
        cellLine.append(extract_single_line(patch_cl, i))
        tmp_locator = get_locator(cellLine[-1])
        locator.append(tmp_locator)

    for i in range(1, patch_cl.GetNumberOfCells()):
        pnt = cellLine[i].GetPoints().GetPoint(0)
        new = cellLine[0].GetPoints().GetPoint(locator[0].FindClosestPoint(pnt))
        dist = math.sqrt(distance(pnt, new)) < divergingRatioToSpacingTolerance
        if dist:
            not_rotate.append(i)

    def check_rotate(point):
        dist = []
        for i in range(len(locator)):
            tmp = locator[i].FindClosestPoint(point)
            tmp = cellLine[i].GetPoints().GetPoint(tmp)
            dist.append(math.sqrt(distance(tmp, point)))

        if dist.index(min(dist)) not in not_rotate:
            pnt = cellLine[dist.index(min(dist))].GetPoints().GetPoint(0)
            if math.sqrt(distance(pnt, div_points[1])) >  \
                    math.sqrt(distance(pnt, div_points[2])):
                m_ = m[2]
                div = div_points[2]
            else:
                m_ = m[1]
                div = div_points[1]
            return m_, div
        else:
            return I, np.array([0, 0, 0])

    maskedVoronoi = vtk.vtkPolyData()
    maskedPoints = vtk.vtkPoints()
    cellArray = vtk.vtkCellArray()
    radiusArray = get_vtk_array(radiusArrayName, 1, numberOfPoints)

    # Iterate through voronoi diagram
    for i in range(numberOfPoints):
        point = [0.0, 0.0, 0.0]
        clipped_voronoi.GetPoint(i, point)

        pointRadius = clipped_voronoi.GetPointData().GetArray(radiusArrayName).GetTuple1(i)
        M, O = check_rotate(point)
        tmp = np.dot(np.dot(np.dot(np.asarray(point) - O, R), M), R_inv) + O
        maskedPoints.InsertNextPoint(tmp)
        radiusArray.SetTuple1(i, pointRadius)
        cellArray.InsertNextCell(1)
        cellArray.InsertCellPoint(i)

    maskedVoronoi.SetPoints(maskedPoints)
    maskedVoronoi.SetVerts(cellArray)
    maskedVoronoi.GetPointData().AddArray(radiusArray)

    return maskedVoronoi


def rotate_cl(patch_cl, div_points, rotation_matrix, R):
    """
    Perform rotation of the centerline representing the
    daughter branches. Rotate along the bifurcation plane
    spanned by two vectors, preserving the angle with
    the rest of the vasculature. Rotation is performed
    using a standard rotational matrix.

    Args:
        patch_cl (vtkPolyData): Clipped centerline representing two daughter branches.
        div_points (ndarray): Contains bifurcation landmarking points.
        rotation_matrix (dict): Cointains rotation matrices for each daughter branch.
        R (ndarray): Matrix containing unit vectors in the rotated coordinate system.
    Returns:
        centerlin (vtkPolyData): Rotated centerline.
    """
    distance = vtk.vtkMath.Distance2BetweenPoints
    I = np.eye(3)
    R_inv = np.linalg.inv(R)

    numberOfPoints = patch_cl.GetNumberOfPoints()

    centerline = vtk.vtkPolyData()
    centerlinePoints = vtk.vtkPoints()
    centerlineCellArray = vtk.vtkCellArray()
    radiusArray = get_vtk_array(radiusArrayName, 1, numberOfPoints)

    line0 = extract_single_line(patch_cl, 0)
    locator0 = get_locator(line0)

    # Iterate through points along the centerline
    count = 0
    for i in range(patch_cl.GetNumberOfCells()):
        cell = extract_single_line(patch_cl, i)
        centerlineCellArray.InsertNextCell(cell.GetNumberOfPoints())

        start = cell.GetPoint(0)
        dist = line0.GetPoint(locator0.FindClosestPoint(start))
        test = math.sqrt(distance(start, dist)) > divergingRatioToSpacingTolerance

        if test or len(div_points) == 2:
            locator = get_locator(cell)

            pnt1 = cell.GetPoint(locator.FindClosestPoint(div_points[-2]))
            pnt2 = cell.GetPoint(locator.FindClosestPoint(div_points[-1]))
            dist1 = math.sqrt(distance(pnt1, div_points[-2]))
            dist2 = math.sqrt(distance(pnt2, div_points[-1]))
            k = -2 if dist1 < dist2 else -1
            O = div_points[k]
            m = rotation_matrix[k+3]

        else:
            m = I
            O = np.array([0, 0, 0])

        getData = cell.GetPointData().GetArray(radiusArrayName).GetTuple1
        for j in range(cell.GetNumberOfPoints()):
            point = np.asarray(cell.GetPoints().GetPoint(j))
            tmp = np.dot(np.dot(np.dot(point - O, R), m), R_inv) + O
            centerlinePoints.InsertNextPoint(tmp)
            radiusArray.SetTuple1(count, getData(j))
            centerlineCellArray.InsertCellPoint(count)
            count += 1

    centerline.SetPoints(centerlinePoints)
    centerline.SetLines(centerlineCellArray)
    centerline.GetPointData().AddArray(radiusArray)

    return centerline


def rotationMatrix(data, angle, leave1, leave2):
    """
    Compute the rotation matrices for one or both
    daughter brances of the vessel.

    Args:
        data  (dict): Contains information about landmarking points.
        angle (float): Angle which brances are rotated.
        leave1 (bool): Leaves first daughter branch if True.
        leave2 (bool): Leaves second daughter branch if True.

    Returns:
        R (ndarray): Matrix containing unit vectors in the rotated coordinate system.
    Returns:
        m (dict): Cointains rotation matrices for each daughter branch.
    """

    # Create basis vectors defining bifurcation plane
    d = (np.asarray(data[0]["div_point"]) + \
        np.asarray(data[1]["div_point"]) + \
        np.asarray(data["bif"]["div_point"])) / 3.
    vec = np.eye(3)
    for i in range(2):
        e = np.asarray(data[i]["end_point"])
        tmp = e - d
        len = math.sqrt(np.dot(tmp, tmp))
        vec[:, i] = tmp / len

    # Expand basis to 3D
    R = gram_schmidt(vec)

    # Set up rotation matrices
    cos_a = math.cos(angle)
    sin_a = math.sin(angle)
    m1 = np.asarray([[cos_a, -sin_a, 0],
                     [sin_a,  cos_a, 0],
                     [    0,      0, 1]])
    m2 = np.asarray([[ cos_a, sin_a, 0],
                     [-sin_a, cos_a, 0],
                     [     0,     0, 1]])

    m = {1: m1, 2: m2}
    tmp1 = data[0]["div_point"] - d
    tmp2 = data[1]["div_point"] - d

    I = np.eye(3)

    if np.dot(tmp1, R)[0] > np.dot(tmp2, R)[0]:
        m = {1: m2, 2: m1}

    # Leave one of the branches untouched
    if leave1:
        k = 1 if data[0]["r_end"] > data[1]["r_end"] else 2
        m[k] = I
    if leave2:
        k = 1 if data[0]["r_end"] < data[1]["r_end"] else 2
        m[k] = I

    return R, m


def merge_cl(centerline, end_point, div_point):
    """
    Merge overlapping centerliens.

    Args:
        centerline (vtkPolyData): Centerline data consisting of multiple lines.
        end_point (ndarray): Point where bifurcation ends.
        div_point (ndarray): Point where centerlines diverge.

    Returns:
        merge (vtkPolyData): Merged centerline.
    """
    merge = vtk.vtkPolyData()
    points = vtk.vtkPoints()
    cellArray = vtk.vtkCellArray()
    N_lines = centerline.GetNumberOfLines()

    arrays = []
    N_, names = get_number_of_arrays(centerline)
    for i in range(N_):
        tmp = centerline.GetPointData().GetArray(names[i])
        tmp_comp = tmp.GetNumberOfComponents()
        array = get_vtk_array(names[i], tmp_comp, centerline.GetNumberOfPoints())
        arrays.append(array)

    # Find lines to merge
    lines = [extract_single_line(centerline, i) for i in range(N_lines)]
    locators = [get_locator(lines[i]) for i in range(N_lines)]
    div_ID = [locators[i].FindClosestPoint(div_point[0]) for i in range(N_lines)]
    end_ID = [locators[i].FindClosestPoint(end_point[0]) for i in range(N_lines)]
    dist = [np.sum(lines[i].GetPoint(end_ID[i]) - end_point[0]) for i in range(N_lines)]

    # Find the direction of each line
    map_other = {0: 1, 1: 0}
    ID0 = locators[0].FindClosestPoint(end_point[1])
    ID1 = locators[1].FindClosestPoint(end_point[1])
    dist0 = math.sqrt(np.sum((np.asarray(lines[0].GetPoint(ID0)) - end_point[1])**2))
    dist1 = math.sqrt(np.sum((np.asarray(lines[1].GetPoint(ID1)) - end_point[1])**2))
    end1 = 0 if dist0 < dist1 else 1
    end2 = int(not end1)
    for i in range(2, N_lines):
        ID1 = locators[i].FindClosestPoint(end_point[1])
        ID2 = locators[i].FindClosestPoint(end_point[2])
        dist1 = math.sqrt(np.sum((np.asarray(lines[i].GetPoint(ID1)) - end_point[1])**2))
        dist2 = math.sqrt(np.sum((np.asarray(lines[i].GetPoint(ID2)) - end_point[2])**2))
        map_other[i] = end1 if dist1 > dist2 else end2

    counter = 0
    for i in range(centerline.GetNumberOfLines()):
        line = lines[i]

        # Check if it should be merged
        loc = get_locator(line)
        clipp_id = loc.FindClosestPoint(end_point[0])
        div_id = loc.FindClosestPoint(div_point[0])
        clipp_dist = distance(line.GetPoint(clipp_id), end_point[0])
        div_dist = distance(line.GetPoint(div_id), div_point[0])
        tol = get_tolerance(line)*3
        merge_bool = True
        if clipp_dist > tol or div_dist > tol:
            merge_bool = False

        # Get the other line
        other = lines[map_other[i]]
        N = line.GetNumberOfPoints()
        cellArray.InsertNextCell(N)

        for j in range(N):
            # Add point
            if div_ID[i] < j < end_ID[i] and merge_bool: # and i in change:
                new = (np.asarray(other.GetPoint(j)) +
                    np.asarray(line.GetPoint(j))) / 2.
                points.InsertNextPoint(new)
            else:
                points.InsertNextPoint(line.GetPoint(j))

            cellArray.InsertCellPoint(counter)

            # Add array
            for k in range(N_):
                num = arrays[k].GetNumberOfComponents()
                if num == 1:
                    tmp = line.GetPointData().GetArray(names[k]).GetTuple1(j)
                    arrays[k].SetTuple1(counter, tmp)
                elif num == 3:
                    tmp = line.GetPointData().GetArray(names[k]).GetTuple3(j)
                    arrays[k].SetTuple3(counter, tmp[0], tmp[1], tmp[2])
                else:
                    print("Add more options")
                    sys.exit(0)

            counter += 1

    # Insert points, lines and arrays
    merge.SetPoints(points)
    merge.SetLines(cellArray)
    for i in range(N_):
        merge.GetPointData().AddArray(arrays[i])

    return merge

def sort_outlets(outlets, outlet1, outlet2, dirpath):
    """
    Sort all outlets of the geometry given the two relevant outlets

    Args:
        outlets (list): List of outlet center points.
        outlet1 (list): Point representing first relevant oultet.
        outlet2 (list): Point representing second relevant oultet.
        dirpath (str): Location of info file.

    Returns:
        outlets (list): List of sorted outlet center points.
    Returns:
        outlet1 (list): Point representing first relevant oultet.
    Returns:
        outlet2 (list): Point representing second relevant oultet.
    """
    tmp_outlets = np.array(outlets).reshape(len(outlets)//3, 3)
    outlet1_index = np.argsort(np.sum((tmp_outlets - outlet1)**2, axis=1))[0]
    outlet2_index = np.argsort(np.sum((tmp_outlets - outlet2)**2, axis=1))[0]
    tmp_outlets = tmp_outlets.tolist()
    if max(outlet1_index, outlet2_index) == outlet1_index:
        outlet1 = tmp_outlets.pop(outlet1_index)
        outlet2 = tmp_outlets.pop(outlet2_index)
    else:
        outlet2 = tmp_outlets.pop(outlet2_index)
        outlet1 = tmp_outlets.pop(outlet1_index)
    outlet_rest = (np.array(tmp_outlets).flatten()).tolist()
    outlets = outlet1 + outlet2 + outlet_rest
    data = {}
    for i in range(len(outlets)//3):
        data["outlet"+str(i)] = outlets[3*i:3*(i+1)]
    write_parameters(data, dirpath)

    return outlets, outlet1, outlet2


def main(dirpath, name, smooth, smooth_factor, angle, l1, l2, bif, lower,
         cylinder_factor, aneurysm, anu_num, resampling_step, version):
    """
    Objective rotation of daughter branches, by rotating
    centerlines and Voronoi diagram about the bifuraction center.
    The implementation is an extension of the original method
    presented by Ford et al. (2009), for aneurysm removal,
    which introduces the possibility to rotate the
    daughter branches a given angle.
    Includes the option to rotate only one of the daughter branches.

    Args:
        dirpath (str): Directory where case folder is located.
        name (str): Name of directory where case model is located.
        smooth (bool): Determine if the voronoi diagram should be smoothed.
        smooth_factor (float): Smoothing factor used for voronoi diagram smoothing.
        angle (float): Angle which daughter branches are moved, in radians.
        l1 (bool): Leaves first branch untouched if True.
        l2 (bool): Leaves second branch untouched if True.
        bif (bool): Interpolates bifurcation is True.
        lower (bool): Interpolates a lowered line through the bifurcation if True.
        cylinder_factor(float): Factor for choosing the smaller cylinder during Voronoi interpolation.
        aneurysm (bool): Determines if aneurysm is present.
        anu_num (int): Number of aneurysms.
        resampling_step (float): Resampling step used to resample centerlines.
        version (bool): Determines bifurcation interpolation method.
    """
    # Filenames
    folder = path.join(dirpath, name + "%s")

    # Input filenames
    model_path = folder %  ".vtp"

    # Output names
    # Surface
    model_smoothed_path = folder % "_smooth.vtp"

    # Centerliens
    centerline_par_path = folder % "_centerline_par.vtp"
    centerline_aneurysm_path = folder %  "_centerline_aneurysm.vtp"
    centerline_bif_path = folder %  "_centerline_bif.vtp"
    centerline_complete_path = folder %  "_centerline_complete.vtp"
    centerline_clipped_path = folder %  "_centerline_clipped_ang.vtp"
    centerline_clipped_bif_path = folder %  "_centerline_clipped_bif_ang.vtp"
    centerline_bif_clipped_path = folder %  "centerline_clipped_bif_ang.vtp"
    centerline_dau_clipped_path = folder %  "centerline_clipped_dau_ang.vtp"
    centerline_new_path = folder %  "_centerline_interpolated_ang.vtp"
    centerline_new_bif_path = folder %  "_centerline_interpolated_bif_ang.vtp"
    centerline_new_bif_lower_path = folder %  "_centerline_interpolated_bif_lower_ang.vtp"
    centerline_relevant_outlets_path = folder %  "_centerline_relevant_outlets.vtp"
    centerline_rotated_path = folder %  "centerline_rotated_ang.vtp"
    centerline_rotated_bif_path = folder %  "centerline_rotated_bif_ang.vtp"
    centerline_rotated_dau_path = folder %  "centerline_rotated_dau_ang.vtp"

    # Voronoi diagrams
    voronoi_path = folder % "_voronoi.vtp"
    voronoi_smoothed_path = folder % "_voronoi_smoothed.vtp"
    voronoi_clipped_path = folder % "_voronoi_clipped_ang.vtp"
    voronoi_ang_path = folder %  "_voronoi_ang.vtp"
    voronoi_rotated_path = folder %  "voronoi_rotated_ang.vtp"

    # Points
    points_clipp_path = folder %  "_clippingpoints.vtp"
    points_div_path = folder % "_divergingpoints.vtp"

    # Naming based on different options
    s = "_pi%s" % angle if angle == 0 else "_pi%s" % (math.pi / angle)
    s += "" if not l1 else "_l1"
    s += "" if not l2 else "_l2"
    s += "" if not bif else "_bif"
    s += "" if not smooth else "_smooth"
    s += "" if not lower else "_lower"
    s += "" if cylinder_factor == 7.0 else "_cyl%s" % cylinder_factor
    model_new_surface = folder % ("_angle"+s+".vtp")

    # Read and check model
    if not path.exists(model_path):
        RuntimeError("The given directory: %s did not contain the file: model.vtp" % dirpath)

    # Get aneurysm type
    parameters = get_parameters(dirpath)
    if "aneurysm_type" in parameters.keys():
        aneurysm_type = parameters["aneurysm_type"]
        print("Aneurysm type read from info.txt file: %s" % aneurysm_type)

<<<<<<< HEAD
    # Clean surface
    surface = read_polydata(model_path)
    surface = surface_cleaner(surface)
    surface = triangulate_surface(surface)

    # Check connectivity and only choose the surface with the largest area
    if not "check_surface" in parameters.keys():
        connected_surface = getConnectivity(surface, mode="Largest")
        if connected_surface.GetNumberOfPoints() != surface.GetNumberOfPoints():
            WritePolyData(surface, model_path.replace(".vtp", "_test.vtp"))

    # Get a capped and uncapped version of the surface
    if is_surface_capped(surface):
        open_surface = uncapp_surface(surface)
        capped_surface = surface
    else:
        open_surface = surface
        capped_surface = capp_surface(surface)
=======
    # Clean and capp / uncapp surface
    open_surface, capped_surface = prepare_surface(model_path, parameters)
    surface = open_surface
>>>>>>> 1266e324

    # Get aneurysm "end point"
    if aneurysm:
        aneurysm_point = get_aneurysm_dome(capped_surface, dirpath, anu_num)
    else:
        aneurysm_point = []

    # Get inlet and outlets
    outlet1, outlet2 = get_relevant_outlets(capped_surface, dirpath)
    inlet, outlets = get_centers(open_surface, dirpath)

    # Sort outlets
    outlets, outlet1, outlet2 = sort_outlets(outlets, outlet1, outlet2, dirpath)

    # Compute parent artery and aneurysm centerline
    centerline_par = vmtk_compute_centerlines(inlet, outlets,
                                          centerline_par_path,
                                          capped_surface, resampling=resampling_step)
    centerlines_complete = vmtk_compute_centerlines(inlet, outlets + aneurysm_point,
                                               centerline_complete_path,
                                               capped_surface, resampling=resampling_step)

    # Additional centerline for bifurcation
    centerline_relevant_outlets = vmtk_compute_centerlines(inlet, outlet1 + outlet2,
                                                          centerline_relevant_outlets_path,
                                                          capped_surface,
                                                          resampling=resampling_step)
    centerline_bif = vmtk_compute_centerlines(outlet1, outlet2,
                                         centerline_bif_path,
                                         capped_surface, resampling=resampling_step)

    # Create a tolerance for diverging
    tolerance = get_tolerance(centerline_par)

    # Get data from centerlines and rotation matrix
    data = get_data(centerline_relevant_outlets, centerline_bif, tolerance)
    R, m = rotationMatrix(data, angle, l1, l2)
    write_parameters(data, dirpath)

    # Compute and smooth voornoi diagram (not aneurysm)
    print("Compute voronoi diagram")
    voronoi = make_voronoi_diagram(surface, voronoi_path)
    if not path.exists(voronoi_smoothed_path) and smooth:
        parameters = get_parameters(dirpath)
        number_of_aneurysms = len([a for a in parameters.keys() if "aneurysm_" in a])
        if number_of_aneurysms == 1:
            voronoi_smoothed = SmoothClippedVoronoiDiagram(voronoi, centerline_par, smooth_factor)
        else:
            aneu_centerline = extract_single_line(centerline_complete,
                                                centerline_complete.GetNumberOfCells() - 1)
            div_aneu_id = []
            for i in range(centerline_complete.GetNumberOfCells()-1):
                div_aneu_id.append(centerline_div(aneu_centerline,
                                                  extract_single_line(centerline_complete, i)))
            div_aneu_id = max(div_aneu_id)
            aneu_centerline = extract_single_line(aneu_centerline, start=div_aneu_id)
            voronoi_smoothed = SmoothClippedVoronoiDiagram(voronoi,
                                                          centerline_par, smooth_factor,
                                                          no_smooth=aneu_centerline)

        voronoi_smoothed = remove_extreme_points(voronoi_smoothed, voronoi)
        write_polydata(voronoi_smoothed, voronoi_smoothed_path)

        surface_smoothed = create_new_surface(voronoi_smoothed)
        write_polydata(surface_smoothed, model_smoothed_path)

    voronoi = voronoi if not smooth else read_polydata(voronoi_smoothed_path)

    # Locate divpoints and endpoints, for bif or lower, rotated or not
    key = "div_point"
    div_points = get_points(data, key, R, m, rotated=False, bif=False)
    div_points_rotated = get_points(data, key, R, m, rotated=True, bif=False)
    div_points_rotated_bif = get_points(data, key, R, m, rotated=True, bif=True)

    key = "end_point"
    end_points = get_points(data, key, R, m, rotated=False, bif=False)
    end_points_rotated = get_points(data, key, R, m, rotated=True, bif=False)
    end_points_bif = get_points(data, key, R, m, rotated=False, bif=True)
    end_points_rotated_bif = get_points(data, key, R, m, rotated=True, bif=True)

    write_points(div_points[0], points_div_path)
    write_points(end_points[0], points_clipp_path)

    # Clip centerlines
    print("Clipping centerlines and voronoi diagram.")
    patch_cl = CreateParentArteryPatches(centerline_par, end_points[0])
    write_polydata(patch_cl, centerline_clipped_path)

    if lower or bif:
        patch_bif_cl = CreateParentArteryPatches(centerline_bif, end_points_bif[0])
        write_polydata(patch_bif_cl, centerline_clipped_bif_path)

    # Clip the voronoi diagram
    print("Clipping the Voronoi diagram")
    if path.exists(voronoi_clipped_path):
        voronoi_clipped = read_polydata(voronoi_clipped_path)
    else:
        masked_voronoi = MaskVoronoiDiagram(voronoi, patch_cl)
        voronoi_clipped = ExtractMaskedVoronoiPoints(voronoi, masked_voronoi)
        write_polydata(voronoi_clipped, voronoi_clipped_path)

    # Rotate branches (Centerline and Voronoi diagram)
    print("Rotate centerlines and voronoi diagram.")
    rotated_cl = rotate_cl(patch_cl, end_points[1], m, R)
    write_polydata(rotated_cl, centerline_rotated_path)

    if lower or bif:
        rotated_bif_cl = rotate_cl(patch_bif_cl, end_points_bif[1], m, R)
        write_polydata(rotated_bif_cl, centerline_rotated_bif_path)

    rotated_voronoi = rotate_voronoi(voronoi_clipped, patch_cl, end_points[1], m, R)
    write_polydata(rotated_voronoi, voronoi_rotated_path)


    # Interpolate the centerline
    print("Interpolate centerlines and voronoi diagram.")
    interpolated_cl = InterpolatePatchCenterlines(rotated_cl, centerline_par,
                                                  div_points_rotated[0].GetPoint(0),
                                                  None, False)
    write_polydata(interpolated_cl, centerline_new_path.replace(".vtp", "1.vtp"))


    if bif:
        print("Start interpolate bif")
        interpolated_bif = InterpolatePatchCenterlines(rotated_bif_cl, centerline_bif,
                                                        None, "bif", True)
        write_polydata(interpolated_bif, centerline_new_bif_path)

    if lower:
        print("Start interpolate lower")
        center = ((1/9.)*div_points[1][0] + (4/9.)*div_points[1][1] + \
                        (4/9.)*div_points[1][2]).tolist()
        div_points_rotated_bif[0].SetPoint(0, center[0], center[1], center[2])
        interpolated_bif_lower = InterpolatePatchCenterlines(rotated_bif_cl, centerline_bif,
                                                             div_points_rotated_bif[0].GetPoint(0),
                                                             "lower", True)
        write_polydata(interpolated_bif_lower, centerline_new_bif_lower_path)

    print("Start merge")
    interpolated_cl = merge_cl(interpolated_cl, div_points_rotated[1],
                               end_points_rotated[1])
    write_polydata(interpolated_cl, centerline_new_path)

    bif_ = []
    if lower and bif:
        bif_ = [interpolated_bif, interpolated_bif_lower, rotated_bif_cl]
    elif bif:
        bif_ = [interpolated_bif, rotated_bif_cl]
    elif lower:
        bif_ = [interpolated_bif_lower, rotated_bif_cl]

    # Interpolate voronoi diagram
    print("Start interpolate voronoi diagram")
    interpolated_voronoi = interpolate_voronoi_diagram(interpolated_cl, rotated_cl,
                                                       rotated_voronoi,
                                                       end_points_rotated,
                                                       bif_, lower, cylinder_factor)

    write_polydata(interpolated_voronoi, voronoi_ang_path.replace(".vtp", "_remove.vtp"))
    interpolated_voronoi = remove_distant_points(interpolated_voronoi, interpolated_cl)
    write_polydata(interpolated_voronoi, voronoi_ang_path)

    # Write a new surface from the new voronoi diagram
    print("Create new surface")
    new_surface = create_new_surface(interpolated_voronoi)

    print("Surface saved in: {}".format(model_new_surface.split("/")[-1]))
    # TODO: Add Automated clipping of newmodel 
    new_surface = vmtk_surface_smoother(new_surface, method="laplace", iterations=100)
    write_polydata(new_surface, model_new_surface)



if  __name__ == "__main__":
    smooth, angle, smooth_factor, l1, l2, bif, basedir, case, lower, \
    cylinder_factor, version, aneurysm, anu_num, resampling_step = read_command_line()
    folders = listdir(basedir) if case is None else [case]
    name = "surface/model"
    for folder in folders:
        if folder[:2] in ["P0", "C0"]:
            print("Working on case", folder)
            main(path.join(basedir, folder), name, smooth, smooth_factor, angle, l1,
                  l2, bif, lower, cylinder_factor, aneurysm, anu_num, resampling_step, version)<|MERGE_RESOLUTION|>--- conflicted
+++ resolved
@@ -16,16 +16,6 @@
     """
     Read arguments from commandline
     """
-    # TODO: Change to --feature --no-feature for bool agruments
-    # Ex.
-    # feature_parser = parser.add_mutually_exclusive_group(required=False)
-    # feature_parser.add_argument('--feature', dest='feature', action='store_true')
-    # feature_parser.add_argument('--no-feature', dest='feature', action='store_false')
-    # parser.set_defaults(feature=True)
-
-    # Also add choise when that is approporiate
-
-    # Could also make bool be int and add choise 0, 1 to be true false...
     parser = ArgumentParser()
 
     parser.add_argument('-d', '--dir_path', type=str, default=".",
@@ -73,7 +63,6 @@
            args.cylinder_factor, args.version, args.aneurysm, args.anu_num, args.step
 
 
-
 def get_points(data, key, R, m, rotated=True, bif=False):
     """
     Finds spesific points around the bifurcation, based on the
@@ -428,6 +417,7 @@
         merge.GetPointData().AddArray(arrays[i])
 
     return merge
+
 
 def sort_outlets(outlets, outlet1, outlet2, dirpath):
     """
@@ -551,30 +541,9 @@
         aneurysm_type = parameters["aneurysm_type"]
         print("Aneurysm type read from info.txt file: %s" % aneurysm_type)
 
-<<<<<<< HEAD
-    # Clean surface
-    surface = read_polydata(model_path)
-    surface = surface_cleaner(surface)
-    surface = triangulate_surface(surface)
-
-    # Check connectivity and only choose the surface with the largest area
-    if not "check_surface" in parameters.keys():
-        connected_surface = getConnectivity(surface, mode="Largest")
-        if connected_surface.GetNumberOfPoints() != surface.GetNumberOfPoints():
-            WritePolyData(surface, model_path.replace(".vtp", "_test.vtp"))
-
-    # Get a capped and uncapped version of the surface
-    if is_surface_capped(surface):
-        open_surface = uncapp_surface(surface)
-        capped_surface = surface
-    else:
-        open_surface = surface
-        capped_surface = capp_surface(surface)
-=======
     # Clean and capp / uncapp surface
     open_surface, capped_surface = prepare_surface(model_path, parameters)
     surface = open_surface
->>>>>>> 1266e324
 
     # Get aneurysm "end point"
     if aneurysm:
