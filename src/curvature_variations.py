from common import *
from argparse import ArgumentParser
from os import path, listdir

# Local import
from patchandinterpolatecenterlines import *
from clipvoronoidiagram import *
from paralleltransportvoronoidiagram import *
from moveandmanipulatetools import *

def read_command_line():
    """Read arguments from commandline"""
    parser = ArgumentParser()

    parser.add_argument('-d', '--dir_path', type=str, default=".",
                        help="Path to the folder with all the cases")
    parser.add_argument('-case', type=str, default=None, help="Choose case")
    parser.add_argument('-s', '--smooth', type=bool, default=False,
                        help="If the original voronoi diagram (surface) should be" + \
                        "smoothed before it is manipulated", metavar="smooth")
    parser.add_argument("-sf", "--smoothingfactor", type=float, default=1.0,
                        help="Smoothing factor of centerline curve.")
    parser.add_argument("-sf_voro", "--smoothingfactor_voro", type=float, default=0.25,
                         help="If smooth option is true then each voronoi point" + \
                         " that has a radius less then MISR*(1-smooth_factor) at" + \
                         " the closest centerline point is removes" metavar="smoothening_factor")
    parser.add_argument("-sm", "--smoothmode", type=str2bool, default=True,
                        help="Smoothes centerline if True, anti-smoothes if False", metavar="smoothmode")
    parser.add_argument("-it", "--iterations", type=int, default=100,
                        help="Smoothing iterations of centerline curve.")

    args = parser.parse_args()

    return args.smooth, args.dir_path, args.case, args.smoothmode, args.smoothingfactor, args.iterations, args.smoothingfactor_voro


<<<<<<< HEAD
def main(dirpath, name, smooth, smoothingfactor, iterations, smoothmode):
=======
def change_curvature(dirpath, name,smooth,  smoothingfactor, iterations, smoothmode, smooth_factor_voro):
>>>>>>> 1266e324
    """
    Create a sharper or smoother version of the input geometry,
    determined by a smoothed version of the siphon centerline.

    Args:
        dirpath (str): Directory where case is located.
        name (str): Directory where surface models are located.
        smooth (bool): Adjusts smoothing of the voronoi diagram.
        smoothingfactor (float): Smoothingfactor for centerline smoothing.
        iterations (int): Number of smoothing iterations.
        smoothmode (bool): Determines if models is sharpened or smoothed.
    """
    it = iterations
    sf = smoothingfactor

    # Input filenames
    model_path = path.join(dirpath, name, "model.vtp")

    # Output names
    model_smoothed_path = path.join(dirpath, name, "model_smoothed.vtp")
<<<<<<< HEAD
    model_new_surface = path.join(dirpath, name, "model_smooth_%s_fac_%s_it_%s.vtp" %
                                  (smoothmode, sf, it))
=======
    method = "smoothed" if smoothmode else "extended"
    model_new_surface = path.join(dirpath, name , "model_%s_fac_%s_it_%s.vtp" % ( method, sf, it))
>>>>>>> 1266e324

    # Centerlines
    centerline_complete_path = path.join(dirpath, name, "centerline_complete.vtp")
    centerline_clipped_path = path.join(dirpath, name, "centerline_clipped.vtp")
    centerline_clipped_part_path = path.join(dirpath, name, "centerline_clipped_part.vtp")
    centerline_clipped_part1_path = path.join(dirpath, name, "centerline_clipped_end_part.vtp")
    centerline_new_path = path.join(dirpath, name, "centerline_interpolated.vtp")
    carotid_siphon_path = path.join(dirpath, name, "carotid_siphon.vtp")
    centerline_smooth_path = path.join(dirpath, name, "smooth_carotid_siphon.vtp")

    # Voronoi diagrams
    voronoi_path = path.join(dirpath, name, "model_voronoi.vtp")
    voronoi_smoothed_path = path.join(dirpath, name, "model_voronoi_smoothed.vtp")
    voronoi_clipped_path = path.join(dirpath, name, "model_voronoi_clipped.vtp")
    voronoi_clipped_part_path = path.join(dirpath, name, "model_voronoi_clipped_part.vtp")

    # Read and check model
    if not path.exists(model_path):
        RuntimeError("The given directory: %s did not contain the file: model.vtp" % dirpath)

    # Clean and capp / uncapp surface
    parameters = get_parameters(dirpath)
    surface, capped_surface = preare_surface(model_path, parameters)

    # Get inlet and outlets
    inlet, outlets = get_centers(open_surface, dirpath)

    # Compute all centerlines
    centerlines_complete = vmtk_compute_centerlines(inlet, outlets,
                                               centerline_complete_path,
                                               capped_surface, resampling=0.1)
    centerlines_in_order = sort_centerlines(centerlines_complete)

    print("Compute voronoi diagram")
    voronoi = prepare_voronoi_diagram(model_path, voronoi_path, voronoi_smoothed_path, 
                                    smooth, smooth_factor_voro, centerlines_complete) 

    # Get Carotid Siphon
    if path.exists(carotid_siphon_path):
        carotid_siphon = read_polydata(carotid_siphon_path)
    else:
        carotid_siphon = extract_carotid_siphon(dirpath)

    # Search for diverging clipping points along the siphon
    siphon_end_point = carotid_siphon.GetPoint(carotid_siphon.GetNumberOfPoints()-1)
    div_ids, div_points, centerlines_in_order, div_lines = find_diverging_centerlines(centerlines_in_order, siphon_end_point)

    if div_ids != []:
        print("Clipping diverging centerlines")
        div_patch_cl = []
        for i, divline in enumerate(div_lines):
            clip_id = int((divline.GetNumberOfPoints() - div_ids[i])*0.2 + div_ids[i])
            patch_eye = clip_eyeline(divline, carotid_siphon.GetPoint(0), clip_id)
            div_patch_cl.append(extract_single_line(patch_eye, 1))

    # Clipp Voronoi diagram
    print("Clipping voronoi diagram")
    masked_voronoi = MaskVoronoiDiagram(voronoi, carotid_siphon)
    clipped_voronoi = ExtractMaskedVoronoiPoints(voronoi, masked_voronoi)

    # Extract voronoi diagram of diverging lines
    clipped_voronoi_div = []
    for div_line_ends in div_patch_cl:
        masked_voronoi_div = MaskVoronoiDiagram(voronoi, div_line_ends)
        clipped_voronoi_div.append(ExtractMaskedVoronoiPoints(voronoi, masked_voronoi_div))

    # Smooth Carotid siphon
    smooth_carotid_siphon = vmtk_centerline_geometry(carotid_siphon, True, True, factor=sf, iterations=it)
    write_polydata(smooth_carotid_siphon, centerline_smooth_path)

    # Get rest of artery
    locator = get_locator(carotid_siphon)
    pStart = carotid_siphon.GetPoint(0)
    pEnd = carotid_siphon.GetPoint(carotid_siphon.GetNumberOfPoints() - 1)
    clipping_points = [pStart, pEnd]
    div_points = np.asarray(clipping_points)
    points = vtk.vtkPoints()
    for point in div_points:
        points.InsertNextPoint(point)
    clip_points = points

    IDbif  = locator.FindClosestPoint(pEnd)

    patch_cl = CreateParentArteryPatches(centerlines_in_order, clip_points, siphon=True)
    end_lines = []
    for i in range(patch_cl.GetNumberOfCells()):
        tmp_line  = extract_single_line(patch_cl, i)
        if tmp_line.GetNumberOfPoints() > 50:
            end_lines.append(tmp_line)

    centerlines_end = merge_data(end_lines)
    masked_voronoi_end = MaskVoronoiDiagram(voronoi, centerlines_end)
    clipped_voronoi_end = ExtractMaskedVoronoiPoints(voronoi, masked_voronoi_end)

    # Update clipped Voronoi diagram
    print("Smooth / sharpen voronoi diagram")
    moved_clipped_voronoi = make_voronoi_smooth(clipped_voronoi, carotid_siphon, smooth_carotid_siphon, smoothmode)

    # Move diverging centerlines
    moved_clipped_voronoi_div = []
    for i, clipped_voronoi_div_i in enumerate(clipped_voronoi_div):
        moved_clipped_voronoi_div.append(make_voronoi_smooth(clipped_voronoi_div_i, carotid_siphon, smooth_carotid_siphon, smoothmode, div=True, div_point = div_points[i]))

    moved_clipped_voronoi_div.append(moved_clipped_voronoi)
    moved_clipped_voronoi_div.append(clipped_voronoi_end)

    # Combine Voronoi diagram
    newVoronoi = merge_data(moved_clipped_voronoi_div)

    # Create new surface
    print("Create new surface")
    new_surface = create_new_surface(newVoronoi)
    # TODO: Add Automated clipping of newmodel 
    new_surface = vmtk_surface_smoother(new_surface, method="laplace", iterations=100)
    write_polydata(new_surface, model_new_surface)


def make_voronoi_smooth(voronoi, old_cl, new_cl, smoothmode, div=False, div_point=None):
    """
    Move the voronoi diagram based on a smoothed
    version of the centerline.

    Args:
        voronoi (vtkPolyData): Voronoi diagram data set.
        old_cl (vtkPolyData): Unsmoothed centerline points.
        new_cl (vtkPolyData): Smoothed centerline points.
        smoothmode (bool): Determines if model becomes smoother or sharper.
        div (bool): True if centerline is a diverging line.
        div_point (ndarray): Diverging point along siphon.

    Returns:
        newDataSet (vtkPolyData): Manipulated voronoi diagram.
    """
    locator = get_locator(old_cl)
    N = voronoi.GetNumberOfPoints()
    newDataSet = vtk.vtkPolyData()
    points = vtk.vtkPoints()
    verts = vtk.vtkCellArray()

    # Define segments for transitioning
    IDend = old_cl.GetNumberOfPoints() - 1
    IDmidend = int(IDend*0.9)
    IDstartmid = int(IDend*0.1)
    IDmid = int(IDend*0.2)
    # Iterate through voronoi points
    for i in range(N):
        if div:
            cl_id = locator.FindClosestPoint(div_point)
        else:
            cl_id = locator.FindClosestPoint(voronoi.GetPoint(i))
        p0 = np.asarray(old_cl.GetPoint(cl_id))
        p1 = np.asarray(new_cl.GetPoint(cl_id))
        if smoothmode:
            dx = p1 - p0
        else:
            dx = -(p1 - p0)

        # Smooth transition at inlet and at end of siphon
        if cl_id < IDstartmid:
            dx = 0
        elif IDstartmid <= cl_id < IDmid:
            dx = dx*(cl_id - IDstartmid) / float(IDmid - IDstartmid)
        elif cl_id > IDmidend:
            dx = dx*(IDend - cl_id) / float(IDend - IDmidend)

        dist = dx
        points.InsertNextPoint(np.asarray(voronoi.GetPoint(i)) + dist)
        verts.InsertNextCell(1)
        verts.InsertCellPoint(i)

    newDataSet.SetPoints(points)
    newDataSet.SetVerts(verts)
    newDataSet.GetPointData().AddArray(voronoi.GetPointData().GetArray(radiusArrayName))
    return newDataSet


if  __name__ == "__main__":
    smooth, basedir, case, smoothmode, smoothingfactor, iterations, smooth_factor_voro = read_command_line()
    name = "surface"
    folders = listdir(basedir) if case is None else [case]
    for folder in folders:
        print("==== Working on case %s ====" % folder)
<<<<<<< HEAD
        dirpath = path.join(basedir, folder)
        main(dirpath, name, smooth, smoothingfactor, iterations, smoothmode)
=======
        dirpath = path.join(basedir,folder)
        change_curvature(dirpath, name, smooth, smoothingfactor, iterations, smoothmode, smooth_factor_voro)
>>>>>>> 1266e324
<|MERGE_RESOLUTION|>--- conflicted
+++ resolved
@@ -34,11 +34,7 @@
     return args.smooth, args.dir_path, args.case, args.smoothmode, args.smoothingfactor, args.iterations, args.smoothingfactor_voro
 
 
-<<<<<<< HEAD
-def main(dirpath, name, smooth, smoothingfactor, iterations, smoothmode):
-=======
 def change_curvature(dirpath, name,smooth,  smoothingfactor, iterations, smoothmode, smooth_factor_voro):
->>>>>>> 1266e324
     """
     Create a sharper or smoother version of the input geometry,
     determined by a smoothed version of the siphon centerline.
@@ -59,13 +55,8 @@
 
     # Output names
     model_smoothed_path = path.join(dirpath, name, "model_smoothed.vtp")
-<<<<<<< HEAD
-    model_new_surface = path.join(dirpath, name, "model_smooth_%s_fac_%s_it_%s.vtp" %
-                                  (smoothmode, sf, it))
-=======
     method = "smoothed" if smoothmode else "extended"
     model_new_surface = path.join(dirpath, name , "model_%s_fac_%s_it_%s.vtp" % ( method, sf, it))
->>>>>>> 1266e324
 
     # Centerlines
     centerline_complete_path = path.join(dirpath, name, "centerline_complete.vtp")
@@ -100,8 +91,8 @@
     centerlines_in_order = sort_centerlines(centerlines_complete)
 
     print("Compute voronoi diagram")
-    voronoi = prepare_voronoi_diagram(model_path, voronoi_path, voronoi_smoothed_path, 
-                                    smooth, smooth_factor_voro, centerlines_complete) 
+    voronoi = prepare_voronoi_diagram(model_path, voronoi_path, voronoi_smoothed_path,
+                                    smooth, smooth_factor_voro, centerlines_complete)
 
     # Get Carotid Siphon
     if path.exists(carotid_siphon_path):
@@ -111,7 +102,8 @@
 
     # Search for diverging clipping points along the siphon
     siphon_end_point = carotid_siphon.GetPoint(carotid_siphon.GetNumberOfPoints()-1)
-    div_ids, div_points, centerlines_in_order, div_lines = find_diverging_centerlines(centerlines_in_order, siphon_end_point)
+    div_ids, div_points, centerlines_in_order, div_lines = find_diverging_centerlines(centerlines_in_order,
+                                                                                      siphon_end_point)
 
     if div_ids != []:
         print("Clipping diverging centerlines")
@@ -167,7 +159,11 @@
     # Move diverging centerlines
     moved_clipped_voronoi_div = []
     for i, clipped_voronoi_div_i in enumerate(clipped_voronoi_div):
-        moved_clipped_voronoi_div.append(make_voronoi_smooth(clipped_voronoi_div_i, carotid_siphon, smooth_carotid_siphon, smoothmode, div=True, div_point = div_points[i]))
+        moved_clipped_voronoi_div.append(make_voronoi_smooth(clipped_voronoi_div_i,
+                                                             carotid_siphon,
+                                                             smooth_carotid_siphon,
+                                                             smoothmode, div=True,
+                                                             div_point = div_points[i]))
 
     moved_clipped_voronoi_div.append(moved_clipped_voronoi)
     moved_clipped_voronoi_div.append(clipped_voronoi_end)
@@ -248,10 +244,5 @@
     folders = listdir(basedir) if case is None else [case]
     for folder in folders:
         print("==== Working on case %s ====" % folder)
-<<<<<<< HEAD
-        dirpath = path.join(basedir, folder)
-        main(dirpath, name, smooth, smoothingfactor, iterations, smoothmode)
-=======
         dirpath = path.join(basedir,folder)
-        change_curvature(dirpath, name, smooth, smoothingfactor, iterations, smoothmode, smooth_factor_voro)
->>>>>>> 1266e324
+        change_curvature(dirpath, name, smooth, smoothingfactor, iterations, smoothmode, smooth_factor_voro)