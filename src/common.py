import vtk
import numpy as np
import numpy.linalg as la
import math
import operator

from vmtk import vtkvmtk, vmtkscripts
from vtk.util import numpy_support
from scipy.signal import resample
from scipy.interpolate import splrep, splev

from vmtkpointselector import *

# Global array names
radiusArrayName = 'MaximumInscribedSphereRadius'
parallelTransportNormalsArrayName = 'ParallelTransportNormals'
groupIDsArrayName = "GroupIds"
abscissasArrayName = 'Abscissas'
clippingArrayName = 'ClippingArray'
branchClippingArrayName = 'BranchClippingArray'
distanceToTubeArrayName = 'DistanceToTubeFunction'
closedArrayName = 'ClosedSection'
eikonalSolutionArrayName = 'EikonalSolutionArray'
edgeArrayName = 'EdgeArray'
edgePCoordArrayName = 'EdgePCoordArray'
costFunctionArrayName = 'CostFunctionArray'

# Options not available from commandline
divergingRatioToSpacingTolerance = 2.0
interpolationHalfSize = 3
voronoiCoreCutOffThreshold = 0.75
numberOfSplineAnalyzedPoints = 40
phiValues = [float(i) for i in range(2, 43, 2)]
thetaStep = 2.0


def read_polydata(filename, type=None):
    """
    Load the given file, and return a vtkPolyData object for it.

    Args:
        filename (str): Path to input file.
        type (str): Additional argument for vtkIDlists.

    Returns:
        polyData (vtkSTL/vtkPolyData/vtkXMLStructured/
                    vtkXMLRectilinear/vtkXMLPolydata/vtkXMLUnstructured/
                    vtkXMLImage/Tecplot): Output data.
    """

    # Check if file exists
    if not path.exists(filename):
        raise RuntimeError("Could not find file: %s" % filename)

    # Check filename format
    fileType = filename.split(".")[-1]
    if fileType == '':
        raise RuntimeError('The file does not have an extension')

    # Get reader
    if fileType == 'stl':
        reader = vtk.vtkSTLReader()
        reader.MergingOn()
    elif fileType == 'vtk':
        reader = vtk.vtkPolyDataReader()
    elif fileType == 'vtp':
        reader = vtk.vtkXMLPolyDataReader()
    elif fileType == 'vts':
        reader = vtk.vtkXMinkorporereLStructuredGridReader()
    elif fileType == 'vtr':
        reader = vtk.vtkXMLRectilinearGridReader()
    elif fileType == 'vtu':
        reader = vtk.vtkXMLUnstructuredGridReader()
    elif fileType == "vti":
        reader = vtk.vtkXMLImageDataReader()
    elif fileType == "np":
        result = np.load(filename).astype(np.int)
        id_list = vtk.vtkIdList()
        id_list.SetNumberOfIds(result.shape[0])
        # SetArray produces memory error
        # id_list.SetArray(copy.copy(result), int(result.shape[0]))
        for i in range(result.shape[0]):
            id_list.SetId(i, result[i])
        # del result
        return
    else:
        raise RuntimeError('Unknown file type %s' % fileType)

    # Read
    reader.SetFileName(filename)
    reader.Update()
    polyData = reader.GetOutput()

    return polyData


def write_polydata(input_data, filename, type=None):
    """
    Write the given input data based on the file name extension.

    Args:
        input_data (vtkSTL/vtkPolyData/vtkXMLStructured/
                    vtkXMLRectilinear/vtkXMLPolydata/vtkXMLUnstructured/
                    vtkXMLImage/Tecplot): Input data.
        filename (str): Save path location.
        type (str): Additional parameter for vtkIdList objects.
    """
    # Check filename format
    fileType = filename.split(".")[-1]
    if fileType == '':
        raise RuntimeError('The file does not have an extension')

    # Get writer
    if fileType == 'stl':
        writer = vtk.vtkSTLWriter()
    elif fileType == 'vtk':
        writer = vtk.vtkPolyDataWriter()
    elif fileType == 'vts':
        writer = vtk.vtkXMLStructuredGridWriter()
    elif fileType == 'vtr':
        writer = vtk.vtkXMLRectilinearGridWriter()
    elif fileType == 'vtp':
        writer = vtk.vtkXMLPolyDataWriter()
    elif fileType == 'vtu':
        writer = vtk.vtkXMLUnstructuredGridWriter()
    elif fileType == "vti":
        writer = vtk.vtkXMLImageDataWriter()
    elif fileType == "np" and type == "vtkIdList":
        output_data = np.zeros(input_data.GetNumberOfIds())
        for i in range(input_data.GetNumberOfIds()):
            output_data[i] = input_data.GetId(i)
        output_data.dump(filename)
        return
    else:
        raise RuntimeError('Unknown file type %s' % fileType)

    # Set filename and input
    writer.SetFileName(filename)
    writer.SetInputData(input_data)
    writer.Update()

    # Write
    writer.Write()


def get_path_names(input_filepath):
    """Takes the input folderpath as argument, and returns the name of the case name, and
    the path to the parent directory

    Args:
        input_filepath (str): Input filepath

    Returns:
        base_path (str): Path to the surface, but without the extension
    """

    surface_name = input_filepath.split(path.sep)[-1].split(".")[0]
    folder = path.dirname(input_filepath)
    base_path = path.join(folder, surface_name)

    return base_path


def make_voronoi_diagram(surface, filename):
    """
    Creates a surface model's
    coresponding voronoi diagram

    Args:
        surface (vtkPolyData): Surface model
        filename (str): Path where voronoi diagram is stored

    Returns:
        newVoronoi (vtkPolyData): Voronoi diagram
    """
    if path.isfile(filename):
        return read_polydata(filename)

    voronoi = vmtkscripts.vmtkDelaunayVoronoi()
    voronoi.Surface = surface
    voronoi.RemoveSubresolutionTetrahedra = 1
    voronoi.Execute()

    write_polydata(voronoi.VoronoiDiagram, filename)

    newVoronoi = voronoi.VoronoiDiagram
    return newVoronoi


def get_tolerance(centerline, n=50):
    """
    Finds tolerance based on
    average length between first N points
    along the input centerline.

    Args:
        centerline (vtkPolyData): Centerline data.
        n (int): Number of points

    Returns:
        tolerance (float): Tolerance value.
    """

    line = extract_single_line(centerline, 0)
    length = get_curvilinear_coordinate(line)
    tolerance = np.mean(length[1:n] - length[:n - 1]) / divergingRatioToSpacingTolerance

    return tolerance


def get_relevant_outlets(surface, base_path):
    """
    Extract relevant outlets of the
    input surface model.

    Args:
        surface(vtkPolyData): Surface model.
        base_path (str): Location of info-file.

    Returns:
        relevant_outlets (list): List of relevant outlet IDs.
    """
    # Check if info exists
    if not path.isfile(base_path + "info.txt"):
        provide_relevant_outlets(surface, base_path)

    # Open info
    parameters = get_parameters(base_path)
    relevant_outlets = []
    for key, value in list(parameters.items()):
        if key.startswith("relevant_outlet_"):
            relevant_outlets.append(value)

    if relevant_outlets == []:
        relevant_outlets = provide_relevant_outlets(surface, base_path)

    return relevant_outlets


def smooth_voronoi_diagram(voronoi, centerlines, smoothing_factor,
                           no_smooth_cl=None):
    """
    Smooth voronoi diagram based on a given
    smoothingfactor. Each voronoi point
    that has a radius less then MISR*(1-smoothingFactor)
    at the closest centerline point is removed.

    Args:
        voronoi (vtkPolyData): Voronoi diagram to be smoothed.
        centerlines (vtkPolyData): Centerline data.
        smoothing_factor (float): Smoothing factor.
        no_smooth_cl (vktPolyData): Unsmoothed centerline.

    Returns: smoothedDiagram (vtkPolyData): Smoothed voronoi diagram.
    """
    numberOfPoints = voronoi.GetNumberOfPoints()
    threshold = get_array(radiusArrayName, centerlines) * (1 - smoothing_factor)

    # Do not smooth inlet and outlets, set threshold to 0
    start = 0
    end = 0
    for i in range(centerlines.GetNumberOfLines()):
        end_ = extract_single_line(centerlines, i).GetNumberOfPoints() - 1
        end += end_
        threshold[start:start + 5] = -1
        threshold[end - 5:end] = -1
        start += end_ + 1
        end += 1

    locator = get_locator(centerlines)
    if no_smooth_cl is not None:
        no_locator = get_locator(no_smooth_cl)

    smoothedDiagram = vtk.vtkPolyData()
    points = vtk.vtkPoints()
    cellArray = vtk.vtkCellArray()
    radiusArrayNumpy = np.zeros(numberOfPoints)

    count = 0
    for i in range(numberOfPoints):
        point = voronoi.GetPoint(i)
        radius = voronoi.GetPointData().GetArray(radiusArrayName).GetTuple1(i)
        id_ = locator.FindClosestPoint(point)
        cl_point = centerlines.GetPoint(id_)

        if distance(point, cl_point) > 2 * threshold[id_] / (1 - smoothing_factor):
            points.InsertNextPoint(point)
            cellArray.InsertNextCell(1)
            cellArray.InsertCellPoint(count)
            radiusArrayNumpy[count] = radius
            count += 1

        elif no_smooth_cl is not None:
            dist1 = distance(point, centerlines.GetPoint(id_))
            id_1 = no_locator.FindClosestPoint(point)
            dist2 = distance(point, no_smooth_cl.GetPoint(id_1))

            if dist2 < dist1:
                points.InsertNextPoint(point)
                cellArray.InsertNextCell(1)
                cellArray.InsertCellPoint(count)
                radiusArrayNumpy[count] = radius
                count += 1
            else:
                if radius >= threshold[id_]:
                    points.InsertNextPoint(point)
                    cellArray.InsertNextCell(1)
                    cellArray.InsertCellPoint(count)
                    radiusArrayNumpy[count] = radius
                    count += 1
        else:
            if radius >= threshold[id_]:
                points.InsertNextPoint(point)
                cellArray.InsertNextCell(1)
                cellArray.InsertCellPoint(count)
                radiusArrayNumpy[count] = radius
                count += 1

        radiusArray = get_vtk_array(radiusArrayName, 1, count)

    for i in range(count):
        radiusArray.SetTuple1(i, radiusArrayNumpy[i])

    smoothedDiagram.SetPoints(points)
    smoothedDiagram.SetVerts(cellArray)
    smoothedDiagram.GetPointData().AddArray(radiusArray)

    return smoothedDiagram


def get_curvilinear_coordinate(line):
    """
    Get curvilinear coordinates along
    an input centerline.

    Args:
        line (vtkPolyData): Input centerline

    Returns:
        curv_coor (ndarray): Array of abscissa points.
    """
    curv_coor = np.zeros(line.GetNumberOfPoints())
    for i in range(line.GetNumberOfPoints() - 1):
        pnt1 = np.asarray(line.GetPoints().GetPoint(i))
        pnt2 = np.asarray(line.GetPoints().GetPoint(i + 1))
        curv_coor[i + 1] = np.sqrt(np.sum((pnt1 - pnt2) ** 2)) + curv_coor[i]

    return curv_coor


def merge_data(inputs):
    """
    Appends one or more polygonal
    datates together into a single
    polygonal dataset.

    Args:
        inputs (list): List of vtkPolyData objects.

    Returns:
        merged_data (vtkPolyData): Single polygonal dataset.
    """
    appendFilter = vtk.vtkAppendPolyData()
    for input_ in inputs:
        appendFilter.AddInputData(input_)
    appendFilter.Update()
    merged_data = appendFilter.GetOutput()

    return merged_data


def get_array(arrayName, line, k=1):
    """
    Get data array from centerline object (Point data).

    Args:
        arrayName (str): Name of array.
        line (vtkPolyData): Centerline object.
        k (int): Dimension.

    Returns:
        array (ndarray): Array containing data points.
    """
    # w numpy support, n=63000 32.7 ms, wo numpy support 33.4 ms
    # vtk_array = line.GetPointData().GetArray(arrayName)
    # array = numpy_support.vtk_to_numpy(vtk_array)
    array = np.zeros((line.GetNumberOfPoints(), k))
    if k == 1:
        getData = line.GetPointData().GetArray(arrayName).GetTuple1
    elif k == 2:
        getData = line.GetPointData().GetArray(arrayName).GetTuple2
    elif k == 3:
        getData = line.GetPointData().GetArray(arrayName).GetTuple3

    for i in range(line.GetNumberOfPoints()):
        array[i, :] = getData(i)

    return array


def get_array_cell(arrayName, line, k=1):
    """
    Get data array from centerline object (Cell data).

    Args:
        arrayName (str): Name of array.
        line (vtkPolyData): Centerline object.
        k (int): Dimension.

    Returns:
        array (ndarray): Array containing data points.
    """
    # vtk_array = line.GetCellData().GetArray(arrayName)
    # array = numpy_support.vtk_to_numpy(vtk_array)
    array = np.zeros((line.GetNumberOfCells(), k))
    if k == 1:
        getData = line.GetCellData().GetArray(arrayName).GetTuple1
    elif k == 2:
        getData = line.GetCellData().GetArray(arrayName).GetTuple2
    elif k == 3:
        getData = line.GetCellData().GetArray(arrayName).GetTuple3
    elif k == 9:
        getData = line.GetCellData().GetArray(arrayName).GetTuple9

    for i in range(line.GetNumberOfCells()):
        array[i, :] = getData(i)

    return array


def create_new_surface(completeVoronoiDiagram, poly_ball_size=[120, 120, 120]):
    """
    Envelops an input voronoi diagram
    into a new surface model at a
    given resolution determined by
    the poly_ball_size.

    Args:
        completeVoronoiDiagram (vtkPolyData): Voronoi diagram
        poly_ball_size (list): List of dimensional resolution of output model

    Returns:
        envelope (vtkPolyData): Enveloped surface model.
    """
    modeller = vtkvmtk.vtkvmtkPolyBallModeller()
    modeller.SetInputData(completeVoronoiDiagram)
    modeller.SetRadiusArrayName(radiusArrayName)
    modeller.UsePolyBallLineOff()
    modeller.SetSampleDimensions(poly_ball_size)
    modeller.Update()

    # Write the new surface
    marchingCube = vtk.vtkMarchingCubes()
    marchingCube.SetInputData(modeller.GetOutput())
    marchingCube.SetValue(0, 0.0)
    marchingCube.Update()
    envelope = marchingCube.GetOutput()

    return envelope


def get_aneurysm_dome(surface, dir_path, anu_num):
    """
    Extract aneurysm dome of the
    input surface model.

    Args:
        surface(vtkPolyData): Surface model.
        dir_path (str): Location of info-file.
        anu_num (int): Number of aneurysms.

    Returns:
        dome[anu_num] (list): List of aneurysm dome IDs.
    """
    # Check if info exists
    if not path.isfile(path.join(dir_path, "info.txt")):
        provide_aneurysm_points(surface, dir_path)

    # Open info
    parameters = get_parameters(dir_path)
    dome = []
    for key, value in list(parameters.items()):
        if key.startswith("aneurysm_"):
            dome.append(value)

    # Recursive call
    if dome == []:
        dome = provide_aneurysm_points(surface, dir_path)

    return dome[anu_num]


def centerline_div(centerline1, centerline2, tol):
    """
    Find ID of diverging point;
    where two input centerlines diverge
    due to a bifurcation.

    Args:
        centerline1 (vtkPolyData): First centerline.
        centerline2 (vtkPolyData): Second centerline.
        tol (float): Tolerance.

    Returns:
        i (int): ID at diverging point.
    """
    # Find clipping points
    N = min(centerline1.GetNumberOfPoints(), centerline2.GetNumberOfPoints())
    get_point1 = centerline1.GetPoints().GetPoint
    get_point2 = centerline2.GetPoints().GetPoint

    for i in range(0, N):
        distance_between_points = distance(get_point1(i), get_point2(i))
        if distance_between_points > tol:
            break

    return i


def provide_relevant_outlets(surface, dir_path=None):
    """
    Get relevant outlets from user
    selected points on a input surface.

    Args:
        surface (vtkPolyData): Surface model.
        dir_path (str): Location of into.txt file

    Returns:
        points (list): List of relevant outlet IDs
    """

    # Fix surface
    cleaned_surface = clean_surface(surface)
    triangulated_surface = triangulate_surface(cleaned_surface)

    # Select seeds
    seed_selector = vmtkPickPointSeedSelector()
    seed_selector.SetSurface(triangulated_surface)
    seed_selector.text = "Please select the two relevant outlets, \'u\' to undo\n"
    seed_selector.Execute()

    aneurysmSeedIds = seed_selector.GetTargetSeedIds()
    get_point = surface.GetPoints().GetPoint
    points = [list(get_point(aneurysmSeedIds.GetId(i))) for i in range(aneurysmSeedIds.GetNumberOfIds())]
    info = {}

    if dir_path is not None:
        for i in range(len(points)):
            info["relevant_outlet_%d" % i] = points[i]
            write_parameters(info, dir_path)

    return points


def provide_aneurysm_points(surface, dir_path=None):
    """
    Get location of aneurysm(s) based on
    selected points on a input surface.

    Args:
        surface (vtkPolyData): Surface model.
        dir_path (str): Location of into.txt file

    Returns:
        points (list): List of aneurysm location IDs
    """
    # Fix surface
    cleaned_surface = clean_surface(surface)
    triangulated_surface = triangulate_surface(cleaned_surface)

    # Select seeds
    seed_selector = vmtkPickPointSeedSelector()
    seed_selector.SetSurface(triangulated_surface)
    seed_selector.text = "Please position the mouse and press space to add the top of the" + \
                         " aneurysm, \'u\' to undo\n"
    seed_selector.Execute()

    aneurysmSeedIds = seed_selector.GetTargetSeedIds()
    get_point = surface.GetPoints().GetPoint
    points = [list(get_point(aneurysmSeedIds.GetId(i))) for i in range(aneurysmSeedIds.GetNumberOfIds())]

    if dir_path is not None:
        info = {"number_of_aneurysms": len(points)}

        for i in range(len(points)):
            info["aneurysm_%d" % i] = points[i]
            write_parameters(info, dir_path)

    return points


def get_data(centerline, centerline_bif, tol):
    """
    Locate bifurcating point and diverging points
    in a bifurcation.
    End points are set based on the MISR at
    the selected points.

    Args:
        centerline (vtkPolyData): Centerline from inlet to relevant outlets.
        centerline_bif (vtkPolyData): Centerline through bifurcation.
        tol (float): Tolerance parameter.

    Returns:
        data (dict): Contains info about diverging point locations.
    """
    # Sort centerline to start at inlet
    cl1 = extract_single_line(centerline, 0)
    cl2 = extract_single_line(centerline, 1)
    centerline = merge_data([cl1, cl2])

    # Declear variables before loop incase values are not found
    diverging_point_ID = -1
    diverging_point = [0.0, 0.0, 0.0]
    diverging_point_MISR = -1

    clipping_point_ID = -1
    clipping_point = [0.0, 0.0, 0.0]
    data = {"bif": {}, 0: {}, 1: {}}

    # List of points conected to ID
    points_ids_0 = vtk.vtkIdList()
    points_ids_1 = vtk.vtkIdList()

    # One is the branch to the left and the other is the one to the right
    centerline.GetCellPoints(0, points_ids_0)
    centerline.GetCellPoints(1, points_ids_1)
    # Find lower clipping point
    N = min(points_ids_0.GetNumberOfIds(), points_ids_1.GetNumberOfIds())
    for i in range(0, N):
        cell_point_0 = centerline.GetPoint(points_ids_0.GetId(i))
        cell_point_1 = centerline.GetPoint(points_ids_1.GetId(i))

        distance_between_points = distance(cell_point_0, cell_point_1) ** 2
        if distance_between_points > tol:
            tmpI = i
            point_ID_0 = points_ids_0.GetId(i)
            center = centerline.GetPoint(point_ID_0)
            r = centerline.GetPointData().GetArray(radiusArrayName).GetTuple1(point_ID_0)
            break

    end, r_end = move_past_sphere(centerline, center, r, point_ID_0, step=-1)
    data["bif"]["end_point"] = end
    data["bif"]["r_end"] = r_end
    data["bif"]["div_point"] = center
    data["bif"]["ID_div"] = point_ID_0
    data["bif"]["i_div"] = tmpI
    data["bif"]["r_div"] = r

    # Find the diverging points for the bifurcation
    # continue further downstream in each direction and stop when
    # a point is closer than tol, then move point MISR * X
    locator = get_locator(centerline_bif)

    for counter, point_ids in enumerate([points_ids_0, points_ids_1]):
        for i in range(tmpI, point_ids.GetNumberOfIds(), 1):
            tmp_point = centerline.GetPoint(point_ids.GetId(i))
            closest_point_ID = locator.FindClosestPoint(tmp_point)
            closest_point = centerline_bif.GetPoint(closest_point_ID)
            distance_between_points = distance(tmp_point, closest_point) ** 2
            if distance_between_points < tol:
                point_ID = point_ids.GetId(i)
                center = centerline.GetPoint(point_ID)
                r = centerline.GetPointData().GetArray(radiusArrayName).GetTuple1(point_ID)
                break

        end, r_end = move_past_sphere(centerline, center, r, point_ID, step=1, stop=point_ID * 100, X=1)
        data[counter]["end_point"] = end
        data[counter]["r_end"] = r_end
        data[counter]["r_div"] = r
        data[counter]["ID_end"] = locator.FindClosestPoint(data[counter]["end_point"])
        data[counter]["ID_div"] = locator.FindClosestPoint(center)
        data[counter]["div_point"] = center

    return data


def write_points(points, filename):
    """
    Writes input points to file.

    Args:
        points (vtkPolyData): Point data.
        filename (str): Save location.
    """
    pointSet = vtk.vtkPolyData()
    cellArray = vtk.vtkCellArray()

    for i in range(points.GetNumberOfPoints()):
        cellArray.InsertNextCell(1)
        cellArray.InsertCellPoint(i)

    pointSet.SetPoints(points)
    pointSet.SetVerts(cellArray)

    write_polydata(pointSet, filename)


def clean_surface(surface):
    """
    Clean surface by merging
    duplicate points, and/or
    removing unused points
    and/or removing degenerate cells.

    Args:
        surface (vtkPolyData): Surface model.

    Returns:
        cleanSurface (vtkPolyData): Cleaned surface model.
    """
    # Clean surface
    surfaceCleaner = vtk.vtkCleanPolyData()
    surfaceCleaner.SetInputData(surface)
    surfaceCleaner.Update()
    cleanSurface = surfaceCleaner.GetOutput()

    return cleanSurface


def get_centers(surface, base_path, flowext=False):
    # Check if info exists
    if flowext or not path.isfile(base_path + "info.txt"):
        compute_centers(surface, base_path)

    # Open info
    parameters = get_parameters(base_path)
    outlets = []
    inlet = []
    for key, value in list(parameters.items()):
        if key == "inlet":
            inlet = value
        elif "outlet" in key and "area" not in key and "relevant" not in key:
            outlets += value

    num_outlets = len(outlets) // 3
    if num_outlets != 0:
        outlets = []
        for i in range(num_outlets):
            outlets += parameters["outlet%d" % i]

    if inlet == [] and outlets == []:
        inlet, outlets = compute_centers(surface, base_path)

    return inlet, outlets


def triangulate_surface(surface):
    """Triangulate surface"""
    surfaceTriangulator = vtk.vtkTriangleFilter()
    surfaceTriangulator.SetInputData(surface)
    surfaceTriangulator.PassLinesOff()
    surfaceTriangulator.PassVertsOff()
    surfaceTriangulator.Update()

    return surfaceTriangulator.GetOutput()


def geometry_filter(unstructured_grid):
    # Convert unstructured grid to polydata
    filter = vtk.vtkGeometryFilter()
    filter.SetInputData(unstructured_grid)
    filter.Update()
    polydata = filter.GetOutput()

    return polydata


def threshold(surface, name, lower=0, upper=1, type="between", source=1):
    # source = 1 uses cell data as input
    # source = 0 uses point data as input

    # Apply threshold
    threshold = vtk.vtkThreshold()
    threshold.SetInputData(surface)
    if type == "between":
        threshold.ThresholdBetween(lower, upper)
    elif type == "lower":
        threshold.ThresholdByLower(lower)
    elif type == "upper":
        threshold.ThresholdByUpper(upper)
    else:
        print((("%s is not a threshold type. Pleace chose from: upper, lower" +
                ", or between") % type))
        sys.exit(0)

    threshold.SetInputArrayToProcess(0, 0, 0, source, name)
    threshold.Update()
    surface = threshold.GetOutput()

    # Convert to polydata
    surface = geometry_filter(surface)

    return surface


def compute_area(surface):
    "Compute area of polydata"
    mass = vtk.vtkMassProperties()
    mass.SetInputData(surface)

    return mass.GetSurfaceArea()


def clipp_capped_surface(surface, centerlines, clipspheres=0):
    extractor = vmtkscripts.vmtkEndpointExtractor()
    extractor.Centerlines = centerlines
    extractor.RadiusArrayName = radiusArrayName
    extractor.GroupIdsArrayName = groupIDsArrayName
    extractor.BlankingArrayName = branchClippingArrayName
    extractor.NumberOfEndPointSpheres = clipspheres
    extractor.Execute()
    clipped_centerlines = extractor.Centerlines

    clipper = vmtkscripts.vmtkBranchClipper()
    clipper.Surface = surface
    clipper.Centerlines = clipped_centerlines
    clipper.RadiusArrayName = radiusArrayName
    clipper.GroupIdsArrayName = groupIDsArrayName
    clipper.BlankingArrayName = branchClippingArrayName
    clipper.Execute()
    surface = clipper.Surface

    connector = vmtkscripts.vmtkSurfaceConnectivity()
    connector.Surface = surface
    connector.CleanOutput = 1
    connector.Execute()
    surface = connector.Surface

    return surface


def uncapp_surface(surface):
    # Add-hoc method for removing capps on surfaces
    # This could proboly be highly improved, but is sufficient for now.

    # Get cell normals
    normal_generator = vtk.vtkPolyDataNormals()
    normal_generator.SetInputData(surface)
    normal_generator.ComputePointNormalsOff()
    normal_generator.ComputeCellNormalsOn()
    normal_generator.Update()
    cell_normals = normal_generator.GetOutput()

    # Compute gradients of the normals
    gradients_generator = vtk.vtkGradientFilter()
    gradients_generator.SetInputData(cell_normals)
    gradients_generator.SetInputArrayToProcess(0, 0, 0, 1, "Normals")
    gradients_generator.Update()
    gradients = gradients_generator.GetOutput()

    # Compute the magnitude of the gradient
    gradients_array = get_array_cell("Gradients", gradients, k=9)
    gradients_magnitude = np.sqrt(np.sum(gradients_array ** 2, axis=1))

    # Mark all cells with a gradient magnitude less then 0.1
    end_capp_array = gradients_magnitude < 0.08
    end_capp_vtk = get_vtk_array("Gradients_mag", 1, end_capp_array.shape[0])
    for i, p in enumerate(end_capp_array):
        end_capp_vtk.SetTuple(i, [p])
    gradients.GetCellData().AddArray(end_capp_vtk)

    # Extract capps
    end_capps = threshold(gradients, "Gradients_mag", lower=0.5, upper=1.5,
                          type="between", source=1)

    # Get connectivity
    end_capps_connectivity = get_connectivity(end_capps)
    region_array = get_array("RegionId", end_capps_connectivity)

    # Compute area for each region
    area = []
    circleness = []
    regions = []
    centers_edge = []
    limit = 0.1
    for i in range(int(region_array.max()) + 1):
        regions.append(threshold(end_capps_connectivity, "RegionId", lower=(i - limit),
                                 upper=(i + limit), type="between", source=0))
        circ, center = compute_circleness(regions[-1])
        circleness.append(circ)
        centers_edge.append(center)
        area.append(compute_area(regions[-1]))

    # Only keep outlets with circleness < 3 and area > 0.3 mm^2
    circleness_IDs = np.where(np.array(circleness) < 3)
    region_IDs = np.where(np.array(area) > 0.3)
    regions = [regions[i] for i in region_IDs[0] if i in circleness_IDs[0]]
    centers_edge = [centers_edge[i] for i in region_IDs[0] if i in circleness_IDs[0]]

    # Mark the outlets on the original surface
    mark_outlets = create_vtk_array(np.zeros(surface.GetNumberOfCells()), "outlets", k=1)
    locator = get_locator_cell(surface)
    tmp_center = [0, 0, 0]
    for region in regions:
        centers_filter = vtk.vtkCellCenters()
        centers_filter.SetInputData(region)
        centers_filter.VertexCellsOn()
        centers_filter.Update()
        centers = centers_filter.GetOutput()

        for i in range(centers.GetNumberOfPoints()):
            centers.GetPoint(i, tmp_center)
            p = [0, 0, 0]
            cellId = vtk.mutable(0)
            subId = vtk.mutable(0)
            dist = vtk.mutable(0)
            locator.FindClosestPoint(tmp_center, p, cellId, subId, dist)
            mark_outlets.SetTuple(cellId, [1])

    surface.GetCellData().AddArray(mark_outlets)

    # Remove the outlets from the original surface
    uncapped_surface = threshold(surface, "outlets", lower=0, upper=0.5,
                                 type="between", source=1)

    # Check if some cells where not marked
    remove = True
    while remove:
        locator = get_locator_cell(uncapped_surface)
        mark_outlets = create_vtk_array(np.zeros(uncapped_surface.GetNumberOfCells()), "outlets", k=1)
        remove = False
        for center in centers_edge:
            locator.FindClosestPoint(center, p, cellId, subId, dist)
            if dist < 0.01:
                remove = True
                mark_outlets.SetTuple(cellId, [1])

        uncapped_surface.GetCellData().AddArray(mark_outlets)

        if remove:
            uncapped_surface = threshold(uncapped_surface, "outlets", lower=0,
                                         upper=0.5, type="between", source=1)

    return uncapped_surface


def capp_surface(surface):
    surfaceCapper = vtkvmtk.vtkvmtkCapPolyData()
    surfaceCapper.SetInputData(surface)
    surfaceCapper.SetDisplacement(0.0)
    surfaceCapper.SetInPlaneDisplacement(0.0)
    surfaceCapper.Update()

    return surfaceCapper.GetOutput()


def check_if_surface_is_capped(surface):
    # Get cells which are open
    cells = get_feature_edges(surface)

    # Check is the model is closed
    if cells.GetNumberOfCells() == 0:
        return True, 0
    else:
        return False, cells.GetNumberOfCells()


def get_connectivity(surface, mode="All", closestPoint=None):
    """Compute connectivity of the cells"""
    connectivity = vtk.vtkPolyDataConnectivityFilter()
    connectivity.SetInputData(surface)

    # Mark each region with "RegionId"
    if mode == "All":
        connectivity.SetExtractionModeToAllRegions()
    elif mode == "Largest":
        connectivity.SetExtractionModeToLargestRegion()
    elif mode == "Closest":
        if closestPoint is None:
            print("ERROR: point not set for extracting closest region")
            sys.exit(0)
        connectivity.SetExtractionModeToClosestPointRegion()
        connectivity.SetClosestPoint(closestPoint)
    connectivity.ColorRegionsOn()
    connectivity.Update()
    output = connectivity.GetOutput()
    return output


def compute_circleness(surface):
    edges = get_feature_edges(surface)

    # Get points
    points = []
    for i in range(edges.GetNumberOfPoints()):
        points.append(edges.GetPoint(i))

    # Compute center
    points = np.array(points)
    center = np.mean(np.array(points), axis=0)

    # Compute ratio between max inscribed sphere, and min inscribed "area"
    point_radius = np.sqrt(np.sum((points - center) ** 2, axis=1))
    argsort = np.argsort(point_radius)
    if point_radius[argsort[1]] / point_radius[argsort[0]] > 15:
        radius_min = point_radius[argsort[1]]
    else:
        radius_min = point_radius.min()

    min_area = math.pi * radius_min ** 2
    max_area = math.pi * point_radius.max() ** 2

    return max_area / min_area, center


def get_feature_edges(polyData):
    """Extracts the edges of the cells that are open"""
    featureEdges = vtk.vtkFeatureEdges()
    featureEdges.FeatureEdgesOff()
    featureEdges.BoundaryEdgesOn()
    featureEdges.NonManifoldEdgesOff()
    featureEdges.SetInputData(polyData)
    featureEdges.Update()

    return featureEdges.GetOutput()


def compute_centers(polyData, case_path=None, test_capped=False):
    # Get cells which are open
    cells = get_feature_edges(polyData)

    # Check is the model is closed
    if test_capped:
        if cells.GetNumberOfCells() == 0:
            return True, 0
        else:
            return False, cells.GetNumberOfCells()

    if cells.GetNumberOfCells() == 0:
        print("WARNING: The model is capped, so it is uncapped, but the method is experimental.")
        uncapped_surface = uncapp_surface(polyData)
        compute_centers(uncapped_surface, case_path, test_capped)

    # Compute connectivity of the cells
    outputs = get_connectivity(cells)

    # Get connectivity array
    region_array = get_array("RegionId", outputs)

    if test_capped:
        return region_array.max() >= 1

    # Get points
    points = np.zeros((region_array.shape[0], 3))
    for i in range(region_array.shape[0]):
        points[i,] = outputs.GetPoint(i)

    # Get area and center
    area = []
    center = []
    for i in range(int(region_array.max()) + 1):
        # Extract points for this opening
        tmp_points = points[region_array[:, 0] == i, :]

        # Extract the surface edge
        boundary_points = threshold(outputs, "RegionId", lower=i - 0.1, upper=i + 0.1,
                                    type="between", source=0)

        # Create surface for computing area of opening
        delaunay = vtk.vtkDelaunay2D()
        delaunay.SetInputData(boundary_points)
        delaunay.Update()

        # Add quanteties
        area.append(compute_area(delaunay.GetOutput()))
        center.append(np.mean(tmp_points, axis=0))

    # Store the center and area
    inlet_ind = area.index(max(area))
    if case_path is not None:
        info = {"inlet": center[inlet_ind].tolist(), "inlet_area": area[inlet_ind]}
        p = 0
        for i in range(len(area)):
            if i == inlet_ind:
                p = -1
                continue

            info["outlet%d" % (i + p)] = center[i].tolist()
            info["outlet%s_area" % (i + p)] = area[i]

        write_parameters(info, case_path)

    inlet_center = center[inlet_ind].tolist()
    center.pop(inlet_ind)

    center_ = [item for sublist in center for item in sublist]

    return inlet_center, center_


def get_vtk_array(name, comp, num):
    array = vtk.vtkDoubleArray()
    array.SetNumberOfComponents(comp)
    array.SetNumberOfTuples(num)
    for i in range(comp):
        array.FillComponent(i, 0.0)
    array.SetName(name)

    return array


def get_locator_cell(surface):
    locator = vtk.vtkCellLocator()
    locator.SetDataSet(surface)
    locator.BuildLocator()

    return locator


def get_locator(centerline):
    locator = vtk.vtkStaticPointLocator()
    locator.SetDataSet(centerline)
    locator.BuildLocator()

    return locator


def distance(point1, point2):
    return np.sqrt(np.sum((np.asarray(point1) - np.asarray(point2)) ** 2))


def remove_distant_points(voronoi, centerline):
    N = voronoi.GetNumberOfPoints()
    newVoronoi = vtk.vtkPolyData()
    cellArray = vtk.vtkCellArray()
    points = vtk.vtkPoints()
    radius = np.zeros(N)

    locator = get_locator(centerline)
    get_data = voronoi.GetPointData().GetArray(radiusArrayName).GetTuple1
    limit = get_data(0)
    limit = limit * 10

    count = 0
    for i in range(N):
        point = voronoi.GetPoint(i)
        ID = locator.FindClosestPoint(point)
        cl_point = centerline.GetPoint(ID)
        dist = distance(point, cl_point)
        if dist / 3 > get_data(i) or get_data(i) > limit:
            count += 1
            continue

        points.InsertNextPoint(point)
        cellArray.InsertNextCell(1)
        cellArray.InsertCellPoint(i - count)
        value = get_data(i)
        radius[i - count] = value

    print("Removed %s points from the voronoi diagram" % count)

    radiusArray = get_vtk_array(radiusArrayName, 1, N - count)
    for i in range(N - count):
        radiusArray.SetTuple(i, [float(radius[i])])

    newVoronoi.SetPoints(points)
    newVoronoi.SetVerts(cellArray)
    newVoronoi.GetPointData().AddArray(radiusArray)

    return newVoronoi


def vmtk_compute_centerline_sections(surface, centerline):
    centerlineSections = vtkvmtk.vtkvmtkPolyDataCenterlineSections()
    centerlineSections.SetInputData(surface)
    centerlineSections.SetCenterlines(centerline)
    centerlineSections.SetCenterlineSectionAreaArrayName('CenterlineSectionArea')
    centerlineSections.SetCenterlineSectionMinSizeArrayName('CenterlineSectionMinSize')
    centerlineSections.SetCenterlineSectionMaxSizeArrayName('CenterlineSectionMaxSize')
    centerlineSections.SetCenterlineSectionShapeArrayName('CenterlineSectionShape')
    centerlineSections.SetCenterlineSectionClosedArrayName('CenterlineSectionClosed')
    centerlineSections.Update()

    CenterlineSections = centerlineSections.GetOutput()
    line = centerlineSections.GetCenterlines()

    return line, CenterlineSections


def compute_centerlines(inlet, outlet, filepath, surface, resampling=1.0, smooth=False,
                        num_iter=100, smooth_factor=0.1, endPoint=1, method="pointlist",
                        recompute=False, voronoi=None, pole_ids=None, base_path=None):
    if path.isfile(str(filepath)) and not recompute:  # Filepath might be None
        if base_path is not None and path.isfile(base_path + "_voronoi.vtp"):
            voronoi = read_polydata(base_path + "_voronoi.vtp")
            pole_ids = read_polydata(base_path + "_pole_ids.np", type="vtkIdList")
        else:
            voronoi = None
            pole_ids = None

        return read_polydata(filepath), voronoi, pole_ids

    centerlines = vmtkscripts.vmtkCenterlines()
    centerlines.Surface = surface
    centerlines.SeedSelectorName = method
    centerlines.AppendEndPoints = endPoint
    centerlines.Resampling = 1
    centerlines.ResamplingStepLength = resampling
    centerlines.SourcePoints = inlet
    centerlines.TargetPoints = outlet
    if voronoi is not None and pole_ids is not None:
        centerlines.VoronoiDiagram = voronoi
        centerlines.PoleIds = pole_ids
    centerlines.Execute()
    centerlines_output = centerlines.Centerlines

    if smooth:
        centerlineSmoothing = vmtkscripts.vmtkCenterlineSmoothing()
        centerlineSmoothing.SetInputData(centerlines_output)
        centerlineSmoothing.SetNumberOfSmoothingIterations(num_iter)
        centerlineSmoothing.SetSmoothingFactor(smooth_factor)
        centerlineSmoothing.Update()

        centerlines_output = centerlineSmoothing.GetOutput()

    # Save the computed centerline.
    if filepath is not None:
        write_polydata(centerlines_output, filepath)

    voronoi = centerlines.VoronoiDiagram
    pole_ids = centerlines.PoleIds
    if base_path is not None:
        write_polydata(voronoi, base_path + "_voronoi.vtp")
        write_polydata(pole_ids, base_path + "_pole_ids.np", type="vtkIdList")

    return centerlines_output, voronoi, pole_ids


def create_vtk_array(values, name, k=1):
    vtkArray = get_vtk_array(name, k, values.shape[0])

    if k == 1:
        for i in range(values.shape[0]):
            vtkArray.SetTuple1(i, values[i])
    elif k == 2:
        for i in range(values.shape[0]):
            vtkArray.SetTuple2(i, values[i, 0], values[i, 1])
    elif k == 3:
        for i in range(values.shape[0]):
            vtkArray.SetTuple3(i, values[i, 0], values[i, 1], values[i, 2])
    elif k == 9:
        for i in range(values.shape[0]):
            vtkArray.SetTuple9(i, values[i, 0], values[i, 1], values[i, 2],
                               values[i, 3], values[i, 4], values[i, 5],
                               values[i, 6], values[i, 7], values[i, 8])

    return vtkArray


def gram_schmidt(V):
    V = 1.0 * V
    U = np.copy(V)

    def proj(u, v):
        return u * np.dot(v, u) / np.dot(u, u)

    for i in range(1, V.shape[1]):
        for j in range(i):
            U[:, i] -= proj(U[:, j], V[:, i])

    # normalize column
    den = (U ** 2).sum(axis=0) ** 0.5
    E = U / den

    return E


def get_parameters(folder):
    # If info.txt file, return an empty dict
    if not path.isfile(folder + "_info.txt"):
        return {}

    # Get text
    f = open(folder + "_info.txt", "r")
    text = f.read()
    f.close()
    text = text.split("\n")

    # Get values
    data = {}
    for par in text:
        if par != "":
            split = par.split(": ")
            if len(split) == 2:
                key, value = split
            else:
                key = split[0]
                value = ": ".join(split[1:])
            try:
                data[key] = eval(value)
            except:
                data[key] = value
    return data


def write_parameters(data, folder):
    # Get old parameters
    parameters = get_parameters(folder)

    # Add new parameters (can overwrite old as well)
    for key, value in list(data.items()):
        parameters[key] = value

    # Get new text
    text = ["%s: %s" % (k, v) for k, v in list(parameters.items())]
    text = "\n".join(text)

    # Write text
    f = open(folder + "_info.txt", "w")
    f.write(text)
    f.close()


def data_to_vtkPolyData(data, header, TNB=None, PT=None):
    line = vtk.vtkPolyData()
    cellArray = vtk.vtkCellArray()
    cellArray.InsertNextCell(data.shape[0])
    linePoints = vtk.vtkPoints()

    info_array = []
    for i in range(3, data.shape[1]):
        radiusArray = get_vtk_array(header[i], 1, data.shape[0])
        info_array.append(radiusArray)

    if TNB is not None:
        for i in range(3):
            radiusArray = get_vtk_array(header[i + data.shape[1]], 3, data.shape[0])
            info_array.append(radiusArray)

    if PT is not None:
        start = data.shape[1] if TNB is None else data.shape[1] + 3
        for i in range(2):
            radiusArray = get_vtk_array(header[i + start], 3, PT[0].shape[0])
            info_array.append(radiusArray)

    for i in range(data.shape[0]):
        cellArray.InsertCellPoint(i)
        linePoints.InsertNextPoint(data[i, :3])
        for j in range(3, data.shape[1]):
            info_array[j - 3].SetTuple1(i, data[i, j])

    if TNB is not None:
        for i in range(data.shape[0]):
            for j in range(data.shape[1] - 3, data.shape[1], 1):
                tnb_ = TNB[j - data.shape[1]][i, :]
                info_array[j].SetTuple3(i, tnb_[0], tnb_[1], tnb_[2])

    if PT is not None:
        start = data.shape[1] - 3 if TNB is None else data.shape[1]
        for i in range(PT[-1].shape[0]):
            for j in range(start, start + 2, 1):
                pt_ = PT[j - start][i, :]
                info_array[j].SetTuple3(i, pt_[0], pt_[1], pt_[2])

    line.SetPoints(linePoints)
    line.SetLines(cellArray)
    for i in range(len(header) - 3):
        line.GetPointData().AddArray(info_array[i])

    return line


def get_number_of_arrays(line):
    count = 0
    names = []
    name = 0
    while name is not None:
        name = line.GetPointData().GetArrayName(count)
        if name is not None:
            names.append(name)
            count += 1

    return count, names


def extract_single_line(centerlines, id, startID=0, endID=None):
    cell = vtk.vtkGenericCell()
    centerlines.GetCell(id, cell)
    N = cell.GetNumberOfPoints() if endID is None else endID + 1

    line = vtk.vtkPolyData()
    cellArray = vtk.vtkCellArray()
    cellArray.InsertNextCell(N - startID)
    linePoints = vtk.vtkPoints()

    arrays = []
    N_, names = get_number_of_arrays(centerlines)
    for i in range(N_):
        tmp = centerlines.GetPointData().GetArray(names[i])
        tmp_comp = tmp.GetNumberOfComponents()
        radiusArray = get_vtk_array(names[i], tmp_comp, N - startID)
        arrays.append(radiusArray)

    getArray = []
    for i in range(N_):
        getArray.append(centerlines.GetPointData().GetArray(names[i]))

    count = 0
    for i in range(startID, N):
        cellArray.InsertCellPoint(count)
        linePoints.InsertNextPoint(cell.GetPoints().GetPoint(i))

        for j in range(N_):
            num = getArray[j].GetNumberOfComponents()
            if num == 1:
                tmp = getArray[j].GetTuple1(i)
                arrays[j].SetTuple1(count, tmp)
            elif num == 2:
                tmp = getArray[j].GetTuple2(i)
                arrays[j].SetTuple2(count, tmp[0], tmp[1])
            elif num == 3:
                tmp = getArray[j].GetTuple3(i)
                arrays[j].SetTuple3(count, tmp[0], tmp[1], tmp[2])
            elif num == 9:
                tmp = getArray[j].GetTuple9(i)
                arrays[j].SetTuple9(count, tmp[0], tmp[1], tmp[2], tmp[3], tmp[4],
                                    tmp[5], tmp[6], tmp[7], tmp[8])
        count += 1

    line.SetPoints(linePoints)
    line.SetLines(cellArray)
    for j in range(N_):
        line.GetPointData().AddArray(arrays[j])

    return line


def move_past_sphere(centerline, center, r, start, step=-1, stop=0, X=0.8):
    """Moves a point along the centerline until it as outside MIS"""
    # Create the minimal inscribed sphere
    MISphere = vtk.vtkSphere()
    MISphere.SetCenter(center)
    MISphere.SetRadius(r * X)
    tempPoint = [0.0, 0.0, 0.0]

    # Go the length of one MISR backwards
    for i in range(start, stop, step):
        value = MISphere.EvaluateFunction(centerline.GetPoint(i))
        if value >= 0.0:
            tempPoint = centerline.GetPoint(i)
            break

    r = centerline.GetPointData().GetArray(radiusArrayName).GetTuple1(i)

    return tempPoint, r


def vmtk_surface_smoother(surface, method, iterations=800, passband=1.0, relaxation=0.01):
    smoother = vmtkscripts.vmtkSurfaceSmoothing()
    smoother.Surface = surface
    smoother.NumberOfIterations = iterations
    if method == "laplace":
        smoother.RelaxationFactor = relaxation
    elif method == "taubin":
        smoother.PassBand = passband
    smoother.Method = method
    smoother.Execute()
    surface = smoother.Surface

    return surface


def extract_carotid_siphon(folder):
    centerline_path = path.join(folder, "surface", "model_usr_centerline.vtp")
    centerline_bif_path = path.join(folder, "surface", "model_usr_centerline_bif.vtp")
    centerline_bif = read_polydata(centerline_bif_path)
    centerline = read_polydata(centerline_path)

    centerlineSpacing = np.sqrt(distance(centerline.GetPoint(2), centerline.GetPoint(3)))
    data = get_data(centerline, centerline_bif, centerlineSpacing)
    line = extract_single_line(centerline, 0, startID=0, endID=data["bif"]["ID_div"])
    write_polydata(line, path.join(folder, "surface", "carotid_siphon.vtp"))

    return line


def vmtk_centerline_resampling(line, length):
    resampler = vmtkscripts.vmtkCenterlineResampling()
    resampler.Centerlines = line
    resampler.Length = length
    resampler.Execute()

    line = resampler.Centerlines

    return line


def str2bool(boolean):
    if boolean.lower() in ('yes', 'true', 't', 'y', '1'):
        return True
    elif boolean.lower() in ('no', 'false', 'f', 'n', '0'):
        return False
    else:
        raise ValueError('Boolean value expected.')


def vmtk_centerline_geometry(line, smooth, outputsmoothed=False, factor=1.0, iterations=100):
    geometry = vmtkscripts.vmtkCenterlineGeometry()
    geometry.Centerlines = line
    if smooth:
        geometry.LineSmoothing = 1
        geometry.OutputSmoothedLines = outputsmoothed
        geometry.SmoothingFactor = factor
        geometry.NumberOfSmoothingIterations = iterations
    geometry.FernetTangentArrayName = "FernetTangent"
    geometry.FernetNormalArrayName = "FernetNormal"
    geometry.CurvatureArrayName = "Curvature"
    geometry.TorsionArrayName = "Torsion"
    geometry.Execute()

    line = geometry.Centerlines
    return line


def vmtk_centerline_attributes(line):
    attributes = vmtkscripts.vmtkCenterlineAttributes()
    attributes.Centerlines = line
    attributes.NormalsArrayName = parallelTransportNormalsArrayName
    attributes.AbscissaArrayName = abscissasArrayName
    attributes.Execute()

    line = attributes.Centerlines
    return line


def discrete_geometry(line, neigh=10):
    len_line = line.GetNumberOfPoints()
    N = line.GetNumberOfPoints()

    # Compute cumulative chord length
    t = np.zeros(N)
    p = []
    for i in range(N):
        p.append(np.array(list(line.GetPoint(i))))
        p[i] = np.array(p[i])

    norms = [la.norm(p[j] - p[j - 1]) for j in range(1, N)]
    s = sum(norms)
    for i in range(1, N):
        s1 = sum(norms[:i + 1])
        t[i] = s1 / s

    # Radius of sliding neighbourhood
    m = neigh

    dxdt = np.zeros(N)
    dydt = np.zeros(N)
    dzdt = np.zeros(N)

    x = np.zeros(N)
    y = np.zeros(N)
    z = np.zeros(N)

    for i in range(N):
        x[i] = p[i][0]
        y[i] = p[i][1]
        z[i] = p[i][2]

    for i in range(0, m):
        t_sum = sum([(t[j] - t[i]) ** 2 for j in range(0, 2 * m + 1)])
        dxdt[i] = sum([(t[j] - t[i]) * (x[j] - x[i]) for j in range(0, 2 * m + 1)]) / t_sum
        dydt[i] = sum([(t[j] - t[i]) * (y[j] - y[i]) for j in range(0, 2 * m + 1)]) / t_sum
        dzdt[i] = sum([(t[j] - t[i]) * (z[j] - z[i]) for j in range(0, 2 * m + 1)]) / t_sum

    for i in range(m, N - m):
        t_sum = sum([(t[j] - t[i]) ** 2 for j in range(i - m, i + m + 1)])
        dxdt[i] = sum([(t[j] - t[i]) * (x[j] - x[i]) for j in range(i - m, i + m + 1)]) / t_sum
        dydt[i] = sum([(t[j] - t[i]) * (y[j] - y[i]) for j in range(i - m, i + m + 1)]) / t_sum
        dzdt[i] = sum([(t[j] - t[i]) * (z[j] - z[i]) for j in range(i - m, i + m + 1)]) / t_sum

    for i in range(N - m, N):
        t_sum = sum([(t[j] - t[i]) ** 2 for j in range(N - 2 * m, N)])
        dxdt[i] = sum([(t[j] - t[i]) * (x[j] - x[i]) for j in range(N - 2 * m - 1, N)]) / t_sum
        dydt[i] = sum([(t[j] - t[i]) * (y[j] - y[i]) for j in range(N - 2 * m - 1, N)]) / t_sum
        dzdt[i] = sum([(t[j] - t[i]) * (z[j] - z[i]) for j in range(N - 2 * m - 1, N)]) / t_sum

    dgammadt = []
    dgammadt_norm = np.zeros(N)
    for i in range(N):
        dgammadt.append(np.array([dxdt[i], dydt[i], dzdt[i]]))
        dgammadt_norm[i] = la.norm(dgammadt[i])

    tg = []
    for i in range(N):
        tg.append(dgammadt[i] / dgammadt_norm[i])

    t1 = np.zeros(N)
    t2 = np.zeros(N)
    t3 = np.zeros(N)

    for i in range(N):
        t1[i] = tg[i][0]
        t2[i] = tg[i][1]
        t3[i] = tg[i][2]

    dt1dt = np.zeros(N)
    dt2dt = np.zeros(N)
    dt3dt = np.zeros(N)

    for i in range(0, m):
        t_sum = sum([(t[j] - t[i]) ** 2 for j in range(0, 2 * m + 1)])
        dt1dt[i] = sum([(t[j] - t[i]) * (t1[j] - t1[i]) for j in range(0, 2 * m + 1)]) / t_sum
        dt2dt[i] = sum([(t[j] - t[i]) * (t2[j] - t2[i]) for j in range(0, 2 * m + 1)]) / t_sum
        dt3dt[i] = sum([(t[j] - t[i]) * (t3[j] - t3[i]) for j in range(0, 2 * m + 1)]) / t_sum

    for i in range(m, N - m):
        t_sum = sum([(t[j] - t[i]) ** 2 for j in range(i - m, i + m + 1)])
        dt1dt[i] = sum([(t[j] - t[i]) * (t1[j] - t1[i]) for j in range(i - m, i + m + 1)]) / t_sum
        dt2dt[i] = sum([(t[j] - t[i]) * (t2[j] - t2[i]) for j in range(i - m, i + m + 1)]) / t_sum
        dt3dt[i] = sum([(t[j] - t[i]) * (t3[j] - t3[i]) for j in range(i - m, i + m + 1)]) / t_sum

    for i in range(N - m, N):
        t_sum = sum([(t[j] - t[i]) ** 2 for j in range(N - 2 * m, N)])
        dt1dt[i] = sum([(t[j] - t[i]) * (t1[j] - t1[i]) for j in range(N - 2 * m - 1, N)]) / t_sum
        dt2dt[i] = sum([(t[j] - t[i]) * (t2[j] - t2[i]) for j in range(N - 2 * m - 1, N)]) / t_sum
        dt3dt[i] = sum([(t[j] - t[i]) * (t3[j] - t3[i]) for j in range(N - 2 * m - 1, N)]) / t_sum

    dtgdt = []
    dtgdt_norm = np.zeros(N)
    for i in range(N):
        dtgdt.append(np.array([dt1dt[i], dt2dt[i], dt3dt[i]]))
        dtgdt_norm[i] = la.norm(dtgdt[i])

    curv = np.zeros(N)
    for i in range(N):
        curv[i] = dtgdt_norm[i] / dgammadt_norm[i]

    curv = resample(curv, len_line)

    return line, curv


def get_k1k2_basis(curvature, line):
    """
    Create a k1-k2 basis used to determine
    the location of each bend of the carotid
    siphon.

    Args:
        curvature (floats): Curvature array.
        line (vtk): Centerline points.

    Returns:
        line (vtk): Centerline points including k1-k2 basis.
    """

    # The ParallelTransportNormals and the FrenetTangent is not orthonormal
    # (but close) from vmtk. Using the GramSchmidt proses gives E2 and fixes
    # the non-orthogonality
    E1 = get_array("ParallelTransportNormals", line, k=3)
    T = get_array("FrenetTangent", line, k=3)
    E2 = np.zeros((E1.shape[0], 3))

    for i in range(E1.shape[0]):
        V = np.eye(3)
        V[:, 0] = T[i, :]
        V[:, 1] = E1[i, :]
        V = gram_schmidt(V)

        E1[i, :] = V[:, 1]
        E2[i, :] = V[:, 2]

    # Compute k_1, k_2 furfilling T' = curv(s)*N(s) = k_1(s)*E_1(s) + k_2(s)*E_2(s).
    # This is simply a change of basis for the curvature vector N. The room
    # of k_1 and k_2 can be used to express both the curvature and the
    # torsion.
    N = get_array("FrenetNormal", line, k=3)

    k2 = (curvature.T * (E1[:, 1] * N[:, 0] - N[:, 1] * E1[:, 0]) /
          (E2[:, 1] * E1[:, 0] - E2[:, 0] * E1[:, 1]))[0]
    k1 = (-(curvature.T * N[:, 0] + k2 * E2[:, 0]) / E1[:, 0])[0]

    for k in [(k1, "k1"), (k2, "k2")]:
        k_array = create_vtk_array(k[0], k[1])
        line.GetPointData().AddArray(k_array)

    return line


def spline_centerline(line, get_curv=False, isline=False,
                      nknots=50, get_stats=True, get_misr=True):
    """
    Given the knots and coefficients of a B-spline representation,
    evaluate the value of the smoothing polynomial and its derivatives.
    This is a wrapper around the FORTRAN routines splev and splder of FITPACK.

    Args:
        line (vtkPolyData): Centerline points.
        get_curv (bool): Computes curvature profile if True.
        isline (bool): Determines if centerline object is a line or points.
        nknots (int): Number of knots.
        get_stats (bool): Determines if curve attribuites are computed or not.
        get_misr (bool): Determines if MISR values are computed or not.

    Returns:
        line (vtkPolyData): Splined centerline data.
    Returns:
        curv (ndarray): Curvature profile.
    """

    if not isline:
        # Create edges between new_centerline points
        pts = vtk.vtkPoints()
        for i in range((line.GetNumberOfCells())):
            pts.InsertNextPoint(line.GetPoint(i))

        lines = vtk.vtkCellArray()
        for i in range((line.GetNumberOfCells()) - 1):
            newline = vtk.vtkLine()
            newline.GetPointIds().SetId(0, i)
            newline.GetPointIds().SetId(1, i + 1)
            lines.InsertNextCell(newline)

        line = vtk.vtkPolyData()
        line.SetPoints(pts)
        line.SetLines(lines)

    # Collect data from centerline
    data = np.zeros((line.GetNumberOfPoints(), 3))
    if get_misr:
        MISR = get_array(radiusArrayName, line)

    curv_coor = get_curvilinear_coordinate(line)
    for i in range(data.shape[0]):
        data[i, :] = line.GetPoint(i)

    t = np.linspace(curv_coor[0], curv_coor[-1], nknots + 2)[1:-1]
    fx = splrep(curv_coor, data[:, 0], k=4, t=t)
    fy = splrep(curv_coor, data[:, 1], k=4, t=t)
    fz = splrep(curv_coor, data[:, 2], k=4, t=t)

    fx_ = splev(curv_coor, fx)
    fy_ = splev(curv_coor, fy)
    fz_ = splev(curv_coor, fz)

    if get_misr:
        data = np.zeros((len(curv_coor), 4))
        data[:, 3] = MISR[:, 0]
        header = ["X", "Y", "Z", radiusArrayName]
    else:
        data = np.zeros((len(curv_coor), 3))
        header = ["X", "Y", "Z"]

    data[:, 0] = fx_
    data[:, 1] = fy_
    data[:, 2] = fz_

    line = data_to_vtkPolyData(data, header)

    # Let vmtk compute curve attributes
    if get_stats:
        line = vmtk_centerline_geometry(line, smooth=False)

    if get_curv:
        # Analytical curvature
        dlsfx = splev(curv_coor, fx, der=1)
        dlsfy = splev(curv_coor, fy, der=1)
        dlsfz = splev(curv_coor, fz, der=1)

        ddlsfx = splev(curv_coor, fx, der=2)
        ddlsfy = splev(curv_coor, fy, der=2)
        ddlsfz = splev(curv_coor, fz, der=2)

        C1xC2_1 = ddlsfz * dlsfy - ddlsfy * dlsfz
        C1xC2_2 = ddlsfx * dlsfz - ddlsfz * dlsfx
        C1xC2_3 = ddlsfy * dlsfx - ddlsfx * dlsfy

        curvature = np.sqrt(C1xC2_1 ** 2 + C1xC2_2 ** 2 + C1xC2_3 ** 2) / \
                    (dlsfx ** 2 + dlsfy ** 2 + dlsfz ** 2) ** 1.5

        return line, curvature
    else:
        return line


def prepare_surface(base_path, surface_path):
    """
    Clean and check connectivity of surface.
    Capps or uncapps surface at inlet and outlets.

    Args:
        base_path (str): Absolute path to base folder.
        surface_path (str): Path to surface.

    Returns:
        open_surface (vtkPolyData): Open surface.
    Returns:
        capped_surface (vtkPolyData): Closed surface.
    """
    # Check if surface path exists
    surface_capped_path = base_path + "_capped.vtp"
    if not path.exists(surface_path):
        RuntimeError("Could not find the file: {}".format(surface_path))

    # Clean surface
    surface = read_polydata(surface_path)
    surface = clean_surface(surface)
    surface = triangulate_surface(surface)

    # Check connectivity and only choose the surface with the largest area
    parameters = get_parameters(base_path)
    if "check_surface" not in parameters.keys():
        connected_surface = get_connectivity(surface, mode="Largest")
        if connected_surface.GetNumberOfPoints() != surface.GetNumberOfPoints():
            write_polydata(surface, surface_path.replace(".vtp", "_unconnected.vtp"))
            write_polydata(connected_surface, surface_path)
            surface = connected_surface

        parameters["check_surface"] = True
        write_parameters(parameters, base_path)

    # Get a capped and uncapped version of the surface
    cap_bool, num_out = check_if_surface_is_capped(surface)
    if cap_bool:
        open_surface = uncapp_surface(surface)
        cap_bool, num_out = check_if_surface_is_capped(open_surface)
        print(("WARNING: Tried to automagically uncapp the input surface. Uncapped {}" +
               " inlet/outlets in total. If this number if incorrect please provide an" +
               " uncapped surface as input, or use the clipped_capped_surface" +
               " method or vmtksurfaceendclipper.").format(num_out))
        capped_surface = surface
        write_polydata(capped_surface, surface_capped_path)
        write_polydata(open_surface, surface_path)
    else:
        open_surface = surface
        if path.exists(surface_capped_path):
            capped_surface = read_polydata(surface_capped_path)
        else:
            capped_surface = capp_surface(surface)
            write_polydata(capped_surface, surface_capped_path)

    return open_surface, capped_surface


def prepare_voronoi_diagram(surface, capped_surface, centerlines, base_path,
                            smooth, smooth_factor, no_smooth, no_smooth_point,
                            voronoi, pole_ids):
    """
    Compute and smooth voronoi diagram of surface model.

    Args:
        surface (polydata): Surface model to create a Voronoi diagram of.
        capped_surface (polydata): Cappedsurface model to create a Voronoi diagram of.
        base_path (str): Absolute path to surface model path.
        voronoi (vtkPolyData): Voronoi diagram.
        pole_ids (vtkIDList): Pole ids of Voronoi diagram.
        smooth (bool): Voronoi is smoothed if True.
        smooth_factor (float): Smoothing factor for voronoi smoothing.
        centerlines (vtkPolyData): Centerlines throughout geometry.
        no_smooth (bool): Part of Voronoi is not smoothed.
        no_smooth_point (vtkPolyData): Point which defines unsmoothed area.

    Returns:
        voronoi (vtkPolyData): Voronoi diagram of surface.
    """
    # Check if a region should not be smoothed
    if smooth and no_smooth:
        no_smooth_centerline_path = base_path + "_centerlines_no_smooth.vtp"
        if not path.exists(no_smooth_centerline_path):
            # Get inlet and outlets
            inlet = centerlines.GetPoint(0)
            outlets = []
            if no_smooth_point is None:
                seed_selector = vmtkPickPointSeedSelector()
                seed_selector.SetSurface(capped_surface)
                seed_selector.text = "Please place a point on the segments you do not want" + \
                                     " to smooth, e.g. an aneurysm, \'u\' to undo\n"
                seed_selector.Execute()
                point_ids = seed_selector.GetTargetSeedIds()
                outlets = [surface.GetPoint(point_ids.GetId(i)) for i in range(point_ids.GetNumberOfIds())]
            else:
                locator = get_locator(surface)
                for i in range(len(no_smooth_point) // 3):
                    outlets.append(surface.GetPoint(locator.FindClosestPoint(no_smooth_point[3 * i:3 * (i + 1)])))

            no_smooth_centerlines = compute_centerlines(inlet, outlets,
                                                        no_smooth_centerline_path,
                                                        capped_surface, resampling=0.1,
                                                        smooth=False, voronoi=voronoi,
                                                        pole_ids=pole_ids)
            no_smooth_segments = []
            for i in range(no_smooth_centerlines.GetNumberOfLines()):
                tmp_line = extract_single_line(no_smooth_centerlines, i)
                div_ids = []
                for j in range(centerlines.GetNumberOfLines()):
                    div_ids.append(centerline_div(tmp_line, extract_single_line(centerlines, j)))
                div_id = max(div_ids)
                no_smooth_segments.append(extract_single_line(tmp_line, div_id))

            no_smooth_cl = merge_data(no_smooth_segments)
        else:
            no_smooth_cl = read_polydata(no_smooth_centerline_path)

    else:
        no_smooth_cl = None

    # Smooth voronoi
    voronoi_smoothed_path = base_path + "_voronoi_smoothed.vtp"
    surface_smoothed_path = base_path + "_smoothed.vtp"
    if not path.exists(voronoi_smoothed_path) and smooth:
        voronoi = smooth_voronoi_diagram(voronoi, centerlines, smooth_factor, no_smooth_cl)
        write_polydata(voronoi, voronoi_smoothed_path)

        # Create new surface from the smoothed Voronoi
        surface_smoothed = create_new_surface(voronoi)
        write_polydata(surface_smoothed, surface_smoothed_path)
    elif smooth:
        voronoi = read_polydata(voronoi_smoothed_path)

    return voronoi


def vtk_box(bounds):
    """Returns a vtk box object based on the bounds

    Args:
        bounds (list): Bounds x1, x2, y1, y2, z1, z2

    Returns:
        box (vtkBox): A vtk box
    """
    box = vtk.vtkBox()
    box.SetBounds(bounds)

    return box


def vtk_plane(origin, normal):
    """Returns a vtk box object based on the bounds

    Args:
        origin (list): Center of plane [x, y, z]
        normal (list): Planes normal [x, y, z]

    Returns:
        plane (vtkPlane): A vtkPlane
    """
    plane = vtk.vtkPlane()
    plane.SetOrigin(origin)
    plane.SetNormal(normal)

    return plane


def clip_polydata(surface, cutter=None, value=0):
    """Clip the inpute vtkPolyData object with a cutter function (plane, box, etc)

    Args:
        surface (vtkPolyData): Input vtkPolyData for clipping
        cutter (vtkBox, vtkPlane): Function for cutting the polydata (default None).
        value (float): Distance to the ImplicteFunction or scalar value to clip.

    Returns:
        clipper (vtkPolyData): The clipped surface
    """
    clipper = vtk.vtkClipPolyData()
    clipper.SetInputData(surface)
    if cutter is None:
        clipper.GenerateClipScalarsOff()
    else:
        clipper.SetClipFunction(cutter)
    clipper.GenerateClippedOutputOn()
    clipper.SetValue(value)
    clipper.Update()

    return clipper.GetOutput(), clipper.GetClippedOutput()


def attach_clipped_regions(surface, clipped, center):
    connectivity = get_connectivity(clipped, mode="All")
    if connectivity.GetNumberOfPoints() == 0:
        return surface
    region_id = get_array("RegionId", connectivity)
    distances = []
    regions = []
    for i in range(int(region_id.max() + 1)):
        regions.append(threshold(connectivity, "RegionId", lower=i - 0.1, upper=i + 0.1, source=0))
        locator = get_locator(regions[-1])
        region_point = regions[-1].GetPoint(locator.FindClosestPoint(center))
        distances.append(distance(region_point, center))

    # Remove the region with the closest distance
    regions.pop(distances.index(min(distances)))

    # Add the other regions back to the surface
    surface = merge_data(regions + [surface])
    surface = clean_surface(surface)
    surface = triangulate_surface(surface)

    return surface


def prepare_surface_output(surface, original_surface, new_centerline, output_filepath,
                           test_merge=False, rotated=False):
    # Get planes if outlets of the original surface
    boundary_edges = get_feature_edges(original_surface)
    boundary_connectivity = get_connectivity(boundary_edges)

    vtk_array = boundary_connectivity.GetPointData().GetArray("RegionId")
    vtk_points = boundary_connectivity.GetPoints().GetData()
    region_id = numpy_support.vtk_to_numpy(vtk_array)
    points = numpy_support.vtk_to_numpy(vtk_points)

    outlets = []
    lines = []
    for i in range(new_centerline.GetNumberOfLines()):
        lines.append(extract_single_line(new_centerline, i))
        outlets.append(lines[-1].GetPoint(lines[-1].GetNumberOfPoints() - 1))
    inlet_point = lines[-1].GetPoint(0)

    # Get information from the original geometry
    inlet = False
    for i in range(region_id.max() + 1):
        # Get relevant points
        tmp_points = points[region_id == i]

        # Get normal
        tmp_normal = np.cross(tmp_points[0] - tmp_points[-1],
                              tmp_points[0] - tmp_points[tmp_points.shape[0] // 2])
        normal = tmp_normal / np.sqrt(np.sum(tmp_normal ** 2))

        # Get Center
        center = np.mean(tmp_points, axis=0)

        # FIXME: How to deal with the rotated branches when clipping the outlets?
        if rotated:
            # TODO: Is the new and original centerline sorted equally?
            # TODO: If so, extract first old by id, then the new
            # TODO: Create a rotation based on the cross product of the centerline
            #       directions
            # TODO: Then compute the new center and new normal
            pass

            print(center, np.array(center) + np.array(normal))
            tmp_points = tmp_points - center
            vec = np.eye(3)
            vec[:, 0] = normal
            vec[:, 1] = (tmp_points[0] - center)
            vec[:, 2] = tmp_points[tmp_points.shape[0] // 2] - center
            vec[:, 1] = vec[:, 1] / np.sqrt(np.sum(vec[:, 1] ** 2))
            vec[:, 2] = vec[:, 2] / np.sqrt(np.sum(vec[:, 2] ** 2))

        # Get corresponding centerline to in/outlet
        if np.sqrt(np.sum((np.array(inlet_point) - center) ** 2)) < 0.5:
            line = lines[0]
            inlet = True
        else:
            line = lines[np.argmin(np.sqrt(np.sum((np.array(outlets) - center) ** 2, axis=1)))]

        # Set correct direction of normal
        if inlet:
            in_dir = np.array(line.GetPoint(5)) - \
                     np.array(line.GetPoint(0))
            inlet = False
        else:
            in_dir = np.array(line.GetPoint(line.GetNumberOfPoints() - 5)) - \
                     np.array(line.GetPoint(line.GetNumberOfPoints() - 1))

        in_dir = in_dir / np.sqrt(np.sum(in_dir ** 2))
        angle = np.arccos(np.dot(in_dir, normal)) * 180 / np.pi
        flipped = True if 90 < angle < 270 else False
        normal = -normal if 90 < angle < 270 else normal

        # Set plane
        plane = vtk_plane(center, normal)

        # Clip data (naivly)
        surface, clipped = clip_polydata(surface, plane)

        # Reattach data which should not have been clipped
        surface = attach_clipped_regions(surface, clipped, center)
        write_polydata(surface, "test_clipped_%d.vtp" % i)

    # Perform a 'light' smoothing to obtain a nicer surface
    surface = vmtk_surface_smoother(surface, method="laplace", iterations=100)

    # Clean surface
    surface = clean_surface(surface)
    surface = triangulate_surface(surface)
    write_polydata(surface, "test_clipped.vtp")

    # Capped surface
    capped_surface = capp_surface(surface)

    if test_merge:
        surface = check_if_surface_is_merged(capped_surface, new_centerline,
                                             output_filepath)
    return surface


def check_if_surface_is_merged(surface, centerlines, output_filepath):
    """
    Clean and check surface for overlapping regions.

    Args:
        surface (vtkPolyData): Surface model.
        centerlines (vtkPolyData): New centerlines.
        output_filepath (str): Filepath of output model.
    """
    # Check if the manipulated centerline and the centerline from the new surface
    # significantly differ, if so it is likely that part of the surface is now merged
    centerlines = vmtk_centerline_resampling(centerlines, length=0.1)
    inlet = centerlines.GetPoint(0)
    outlets = []
    lines_to_compare = []
    for i in range(centerlines.GetNumberOfLines()):
        lines_to_compare.append(extract_single_line(centerlines, i))
        outlets += lines_to_compare[-1].GetPoint(lines_to_compare[-1].GetNumberOfPoints() - 1)
    lines_to_check, _, _ = compute_centerlines(inlet, outlets, None, surface,
                                               resampling=0.1, recompute=True)

    for i in range(centerlines.GetNumberOfLines()):
        line_to_compare = vmtk_centerline_resampling(lines_to_compare[i], length=0.1)
        line_to_check = vmtk_centerline_resampling(extract_single_line(lines_to_check, i), length=0.1)

        # Compare distance between points along both centerliens
        N = min([line_to_check.GetNumberOfPoints(), line_to_compare.GetNumberOfPoints()])
        tolerance = get_tolerance(line_to_compare) * 100
        for j in range(N):
            p1 = np.asarray(line_to_check.GetPoint(j))
            p2 = np.asarray(line_to_compare.GetPoint(j))
            dist = distance(p1, p2)
            if dist > tolerance:
                tmp_path = output_filepath.replace(".vtp", "_ERROR_MERGED.vtp")
                write_polydata(surface, tmp_path)
                raise RuntimeError(("\nERROR: Model has most likely overlapping regions." +
                                    " Please check the surface model {} and provide other" +
                                    " parameters for the manipulation or" +
                                    " poly_ball_size.").format(tmp_path))
    return surface


def move_perp(n, P, Z, alpha):
    """
    Find directions for manipulation
    in the vertical direction.

    Args:
        n (ndarray): Normal vector to plane through clipping points.
        P (ndarray): Clipping points.
        Z (ndarray): Points along the centerline.
        alpha (float): Extension / Compression factor.

    Returns:
        dZ (ndarray): Directions to points along the  centerline.
        dx (ndarray): Direction to move the centerline.
    """

    # Find midpoint and point furthest away
    p1 = P[0]
    p2 = P[1]
    dist = []
    for z in Z:
        d = la.norm(np.cross((z - p1), (z - p2))) / la.norm(p2 - p1)
        dist.append(d)

    D_id = dist.index(max(dist))
    D = max(dist)
    z_m = Z[D_id]

    # Vector from line to Z_max and projection onto plane
    v = (z_m - p2) - (z_m - p2).dot(p2 - p1) * (p2 - p1) / la.norm(p2 - p1) ** 2
    PV = v - v.dot(n) * n

    # Find distances
    P1 = (z_m - p1).dot(p2 - p1) * (p2 - p1) / la.norm(p2 - p1) ** 2
    P1 = p1 + P1
    PV1 = P1 + PV

    # Move points
    dZ = []
    for i in range(len(Z)):
        dz = np.array(PV) * dist[i] / D * alpha
        dZ.append(Z[i] + dz)

    dx = (PV1 - P1) * alpha

    return dZ, dx


def move_para(n, P, Z, beta):
    """
    Find directions for manipulation
    in the horizontal direction.

    Args:
        n (ndarray): Normal vector to plane through clipping points.
        P (ndarray): Clipping points.
        Z (ndarray): Points along the centerline.
        beta (float): Extension / Compression factor.

    Returns:
        dZ (ndarray): Directions to points along the  centerline.
        zp_min (ndarray): Translation direction in upstream direction.
        zm_min (ndarray): Translation direction in downstream direction.
    """
    p1 = P[0]
    p2 = P[1]

    # Find normal from q
    q = [(p1 + p2) / 2.]
    qp2 = np.array(p2 - q)[0]
    qp1 = np.array(p1 - q)[0]
    s = q[0] - np.cross(qp2, n) * 3

    # Split points based on orientation
    # to q normal
    Z_p = []
    Z_p_dist = []
    Z_m = []
    Z_m_dist = []
    for z in Z:
        d = la.norm(np.cross((z - s), (z - q[0]))) / la.norm(q[0] - s)
        c = np.cross(s - q, z - q)
        if c[0][0] >= 0:
            Z_p.append(z)
            Z_p_dist.append(d)
        else:
            Z_m.append(z)
            Z_m_dist.append(d)

    # Move points
    D = la.norm(p1 - p2) / 2.
    dZ = []
    dZ.append(p1 + qp1 * beta)
    for i in range(len(Z_p)):
        dz = qp1 * Z_p_dist[i] / D * beta
        dZ.append(Z_p[i] + dz)

    for i in range(len(Z_m)):
        dz = qp2 * Z_m_dist[i] / D * beta
        dZ.append(Z_m[i] + dz)
    dZ.append(p2 + qp2 * beta)

    # Check if moved in right direction
    d_0 = la.norm(np.cross(Z_p[0] - q, Z_p[0] - s)) / la.norm(s - q)
    d_1 = la.norm(np.cross(dZ[1] - q, dZ[1] - s)) / la.norm(s - q)
    if d_1 < d_0:
        # Split points based on orientation to q normal
        Z_p = []
        Z_p_dist = []
        Z_m = []
        Z_m_dist = []
        for z in Z:
            d = la.norm(np.cross((z - s), (z - q[0]))) / la.norm(q[0] - s)
            c = -np.cross(s - q, z - q)
            if c[0][0] >= 0:
                Z_p.append(z)
                Z_p_dist.append(d)
            else:
                Z_m.append(z)
                Z_m_dist.append(d)

        # Move points
        D = la.norm(p1 - p2) / 2.
        dZ = []
        dZ.append(p1 + qp1 * beta)
        for i in range(len(Z_p)):
            dz = qp1 * Z_p_dist[i] / D * beta
            dZ.append(Z_p[i] + dz)

        for i in range(len(Z_m)):
            dz = qp2 * Z_m_dist[i] / D * beta
            dZ.append(Z_m[i] + dz)
        dZ.append(p2 + qp2 * beta)

    zpid = Z_p_dist.index(min(Z_p_dist))
    zp_min = Z_p[zpid]
    zmid = Z_m_dist.index(min(Z_m_dist))
    zm_min = Z_m[zmid]

    return dZ, zp_min, zm_min


def best_plane(Z, P):
    """
    Find the least squares plane through
    the points in P and approximating the points
    in Z.

    Args:
        Z (ndarray): Array of points to approximate.
        P (ndarray): Array of points used as constraints.

    Returns:
        n (ndarray): Normal vector to plane.
    """
    # Defined matrices
    b = np.ones(len(Z))
    d = np.ones(len(P))

    # Create complete matrix
    ATA = np.transpose(Z).dot(Z)
    M0 = np.c_[ATA, np.transpose(P)]
    M1 = np.c_[P, np.zeros((len(P), len(P)))]
    M = np.r_[M0, M1]
    Y = np.r_[np.transpose(Z).dot(b), d]

    # Solve system
    x = la.solve(M, Y)
    a, b, c = x[0], x[1], x[1]
    n = np.array([a, b, c])
    n = n / la.norm(n)

    return n


def find_closest_point(dx, start, stop, P0, line):
    """
    Find point located closest to a given point P0.
    Searching from start to stop along the centerline.

    Args:
        dx (ndarray): Direction to search for point furthest away.
        start (int): Index to start searching.
        stop (int): Index to stop searching.
        P0 (ndarray): Point to search from.
        line (vtkPolyData): Centerline to search along.

    Returns:
        minP (ndarray): Point located closest to P0.
        minID (int): ID of point located closest to P0.
    """
    a, b, c = dx[0], dx[1], dx[2]
    n = np.array([a, b, c])
    n = n / la.norm(n)

    points = []
    for i in range(start, stop):
        p = line.GetPoint(i)
        points.append(np.array(p))

    dist_list = []
    for i, pcl in enumerate(points):
        v = pcl - np.array(P0)
        dist = abs(v.dot(n))
        dist_list.append(dist)

    minID = dist_list.index(min(dist_list)) + start
    minP = points[minID - start]

    return minP, minID


def find_furthest_points(dx, line):
    """
    Find point located furthes away from the line
    spanned of the clipping points p1 and p2.

    Args:
        dx (ndarray): Direction to search for point furthest away.
        line (vtkPolyData): Centerline to search along.

    Returns:
        maxP (ndarray): Point located furthest away.
        maxID (int): ID of point located furthest away.
    """
    P0 = line.GetPoint(0)
    a, b, c = dx[0], dx[1], dx[2]
    n = np.array([a, b, c])
    n = n / la.norm(n)

    points = []
    for i in range(line.GetNumberOfPoints()):
        p = line.GetPoint(i)
        points.append(np.array(p))

    dist_list = []
    for i, pcl in enumerate(points):
        v = pcl - np.array(P0)
        dist = abs(v.dot(n))
        dist_list.append(dist)

    maxID = dist_list.index(max(dist_list))
    maxP = points[maxID]

    return maxP, maxID


def get_spline_points(line, param, direction, clip_points):
    """
    Pick n uniformly selected points along the
    centerline from point P1 to P2, and move them.

    Args:
        line (vtkPolyData): Longest centerline in geometry.
        param (float): Extension / Compression factor.
        direction (str): Direction to move centerline.
        clip_points (vtkPoints): Clipping points.

    Returns:
        dz (ndarray): Points along the centerline.
        ids (ndarray): IDs of points along centerline.
        dx (ndarray): Direction to move geometry.
    """
    locator = get_locator(line)
    p1 = clip_points.GetPoint(0)
    p2 = clip_points.GetPoint(1)
    ID1 = locator.FindClosestPoint(p1)
    ID2 = locator.FindClosestPoint(p2)
    P = [p1, p2]

    # Select n uniformly spaced points
    n = 10
    points = []
    ids = np.zeros(n)
    dx = 1 / (n + 1.)
    for i in range(1, n + 1):
        ID = int(ID1 + (ID2 - ID1) * i * dx)
        ids[i - 1] = ID
        p = line.GetPoints().GetPoint(ID)
        points.append(np.array([p[0], p[1], p[2]]))

    for i in range(len(P)):
        P[i] = np.array([P[i][0], P[i][1], P[i][2]])

    n = best_plane(points, P)

    if direction == "vertical":
        dz, dx = move_perp(n, P, points, param)
        return dz, ids, dx

    elif direction == "horizont":
        dz, zp, zm = move_para(n, P, points, param)
        return dz, ids


def find_diverging_centerlines(centerlines, end_point):
    """
    Collect centerlines diverging from the longest
    centerline.

    Args:
        centerlines (vtkPolyData): Collection of all centerlines.
        end_point (tuple): End point of relevant centerline.

    Returns:
        div_ids (list): ID where lines diverege.
    Returns:
        div_points (list): Points where lines diverge.
    Returns:
        centerlines (vtkPolyData): Collection of centerlines not diverging.
    Returns:
        div_lines (list): Collection of divering centerlines.
    """
    # Start with longest line
    longest = extract_single_line(centerlines, 0)
    longest = vmtk_centerline_resampling(longest, 0.1)
    longest_locator = get_locator(longest)
    longest_end_id = longest_locator.FindClosestPoint(end_point)

    # Separate lines and divering lines
    lines = [longest]
    div_lines = []
    div_ids = []
    div_points = []
    n = centerlines.GetNumberOfCells() - 1
    tol = 0.40

    # Find diverging lines
    for i in range(n):
        div = False
        line_tmp = extract_single_line(centerlines, i + 1)
        line_tmp = vmtk_centerline_resampling(line_tmp, 0.1)
        stop_id = len(get_curvilinear_coordinate(line_tmp))
        if longest_end_id < stop_id:
            stop_id = longest_end_id
        for j in np.arange(stop_id):
            p_cl = np.asarray(longest.GetPoint(j))
            p_tmp = np.asarray(line_tmp.GetPoint(j))
            dist = distance(p_cl, p_tmp)
            if dist > tol and j < (longest_end_id - 20):
                div_lines.append(line_tmp)
                div_ids.append(j)
                div_points.append(p_tmp)
                div = True
                break
        if not div:
            lines.append(line_tmp)

    centerlines = merge_data(lines)

    return div_ids, div_points, centerlines, div_lines


def clip_eyeline(eyeline, clip_start_point, clip_end_ID):
    """
    Clip the opthamlic artery if present.

    Args:
        eyeline (vtkPolyData): Line representing the opthalmic artery centerline.
        clip_start_point (tuple): Point at entrance of opthalmic artery.
        clip_end_ID (int): ID of point at end of opthalmic artery.

    Returns:
        patch_eye (vtkPolyData): Voronoi diagram representing opthalmic artery.
    """
    points = [clip_start_point, eyeline.GetPoint(clip_end_ID)]
    eye_points = vtk.vtkPoints()
    for p in points:
        eye_points.InsertNextPoint(p)

    patch_eye = CreateParentArteryPatches(eyeline, eye_points, siphon=True)

    return patch_eye


def find_ophthalmic_artery(centerlines, clip_pts):
    """
    Method checks if the geometry includes the opthamlic artery.
    Extracts the opthalmic artery if present, and determines its position.

    Args:
        centerlines (vtkPolyData): Complete set of centerlines.
        clip_pts (vtkPoints): Clipping points.

    Returns:
        eye (bool): True if opthamlic artery is present.
        clip_ID (long): ID where opthamlic artery is located along centerline.
        centerlines (vtkPolyData): Complete set of centerlines excluding opthamlic artery.
        eyeline (vtkPolyData): Centerline leading to opthalmic artery.
    """

    # Extract lines:
    lines = []
    n = centerlines.GetNumberOfCells()
    for i in range(n):
        lines.append(extract_single_line(centerlines, i))

    longest = lines[0]
    tol = 0.40

    # Find start and stop IDs along clipped curve
    locator_longest = get_locator(longest)
    p1 = clip_pts[0]
    p2 = clip_pts[1]
    ID1 = locator_longest.FindClosestPoint(p1)
    ID2 = locator_longest.FindClosestPoint(p2)

    eye = False
    index = 1
    for line in lines[1:]:
        len_check = len(get_curvilinear_coordinate(line))
        if len_check < ID2:
            IDStop = len_check - 1
        else:
            IDStop = ID2

        for i in np.arange(ID1, IDStop):
            p_eye = np.asarray(line.GetPoint(i))
            p_cl = np.asarray(longest.GetPoint(i))
            dist = la.norm(p_eye - p_cl)
            if dist > tol:
                clip_ID = i
                eye = True
                eyeline = lines[index]
                del lines[index]
                centerlines = merge_data(lines)
                break
        if eye:
            break
        index += 1

    if eye:
        return eye, clip_ID, centerlines, eyeline
    else:
        return eye, None, centerlines, None


def get_vtk_clipping_points(line, clipping_points):
    """
    Store clipping points as VTK objects.
    Extract points as tuples and corresponding IDs.

    Args:
        line (vtkPolyData): Line representing longest single centerline.
        clipping_points (ndarray): Array containing two clpping points.

    Returns:
        p1 (tuple): First clipping point.
        p2 (tuple): Second clipping point.
        ID1 (long): ID of first clipping point.
        ID2 (long): ID of second clipping point.
        clip_points (vtkPoints): VTK objects containing the clipping points.
        clipping_points (ndarray): Array containing two clipping points.
    """
    locator = get_locator(line)
    ID1 = locator.FindClosestPoint(clipping_points[0])
    ID2 = locator.FindClosestPoint(clipping_points[1])
    if ID1 > ID2:
        clipping_points = clipping_points[::-1]
        ID1, ID2 = ID2, ID1

    # Set clipping points
    div_points = np.asarray(clipping_points)
    points = vtk.vtkPoints()
    for point in div_points:
        points.InsertNextPoint(point)
    clip_points = points

    p1 = clip_points.GetPoint(0)
    p2 = clip_points.GetPoint(1)

    return p1, p2, ID1, ID2, clip_points, clipping_points


<<<<<<< HEAD
def get_line_to_change(surface, centerline, region_of_interest, method, region_points,
                       stenosis_length):
    """
    Extract and spline part of centerline
    within the geometry where
    area variations will be performed.

    Args:
        centerline (vtkPolyData): Centerline in geometry.
        region_of_interest (str): Method for setting the region of interest ['manuall' | 'commandline' | 'first_line']
        region_points (list): If region_of_interest is 'commandline', this a flatten list of the start and endpoint.

    Returns:
        line_to_change (vtkPolyData): Part of centerline.
    """
    if region_of_interest == "first_line":
        tol = get_tolerance(centerline)
        line2 = extract_single_line(centerline, 0)
        numberOfPoints2 = line2.GetNumberOfPoints()

        # Iterate through lines and find diverging point
        n = 2
        pointIDs = []
        for j in range(1, n):
            line1 = extract_single_line(centerline, j)
            numberOfPoints1 = line1.GetNumberOfPoints()

            N = min(numberOfPoints1, numberOfPoints2)
            for i in range(N):
                point1 = line1.GetPoints().GetPoint(i)
                point2 = line2.GetPoints().GetPoint(i)
                if distance(point1, point2) > tol:
                    pointID = i
                    break
            pointIDs.append(pointID)

        startID = 0
        endID = min(pointIDs)
        cl_id = 0

        region_points = []

    elif region_of_interest == "commandline" or region_of_interest == "manuall":
        # Get points from the user
        if region_of_interest == "manuall":
            stenosis_point_id = vtk.vtkIdList()
            first = True
            while stenosis_point_id.GetNumberOfIds() != 2 or \
                   (stenosis_point_id.GetNumberOfIds() != 1 and method == "stenosis"):
                if not first:
                    print("Please provide only one or two points, try again")

                # Select point on surface
                seed_selector = vmtkPickPointSeedSelector()
                seed_selector.SetSurface(surface)
                if method == "variation" or method == "area":
                    seed_selector.text = "Press space to select the start and endpoint of the" + \
                                        " region of interest, 'u' to undo.\n"
                elif method == "stenosis":
                    seed_selector.text = "Press space to select, the center of a new" + \
                                         " stenosis (one point),\nOR place two points on each side" + \
                                         " of an existing stenosis to remove it, \'u\' to undo."
                elif method == "bend":
                    seed_selector.text = "Press space to select the start and end of the" + \
                                         " bend that you want to manipulate, 'u' to undo.\n"
                seed_selector.Execute()
                stenosis_point_id = seed_selector.GetTargetSeedIds()
                first = True
            region_points = []
            for i in range(stenosis_point_id.GetNumberOfIds()):
                region_points += surface.GetPoint(stenosis_point_id.GetId(i))

        # Get locator
        locator = get_locator(centerline)

        if len(region_points) == 3:
            # Project point onto centerline
            region_points = centerline.GetPoint(locator.FindClosestPoint(region_points))
            point1 = region_points

            # Get relevant line
            tol = get_tolerance(centerline)
            cl_id = -1
            dist = 1e10
            while dist > tol / 10:
                cl_id += 1
                line = extract_single_line(centerline, cl_id)
                tmp_loc = get_locator(line)
                tmp_id = tmp_loc.FindClosestPoint(point1)
                dist = distance(point1, line.GetPoint(tmp_id))

            # Get length of stenosis
            misr = get_array(radiusArrayName, line)
            length = stenosis_length * misr[tmp_loc.FindClosestPoint(point1)]

            # Get ids of start and stop
            centerline_length = get_curvilinear_coordinate(line)
            center = centerline_length[tmp_id]
            region_of_interest_id = (center - length <= centerline_length) \
                                 * (centerline_length <= center + length)
            startID = np.argmax(region_of_interest_id)
            endID = region_of_interest_id.shape[0] - 1 - np.argmax(region_of_interest_id[::-1])

        else:
            point1 = region_points[:3]
            point2 = region_points[3:]
            point1 = centerline.GetPoint(locator.FindClosestPoint(point1))
            point2 = centerline.GetPoint(locator.FindClosestPoint(point2))
            region_points[:3] = point1
            region_points[3:] = point2

            distance1 = []
            distance2 = []
            ids1 = []
            ids2 = []
            for i in range(centerline.GetNumberOfLines()):
                line = extract_single_line(centerline, i)
                tmp_loc = get_locator(line)
                ids1.append(tmp_loc.FindClosestPoint(point1))
                ids2.append(tmp_loc.FindClosestPoint(point2))
                cl_point1 = line.GetPoint(ids1[-1])
                cl_point2 = line.GetPoint(ids2[-1])
                distance1.append(distance(point1, cl_point1))
                distance2.append(distance(point2, cl_point2))

            tol = get_tolerance(centerline) / 10
            total_distance = (np.array(distance1) < tol) * (np.array(distance2) < tol)
            cl_id = np.argmax(total_distance)

            if total_distance[cl_id] == 0:
                raise RuntimeError("The two points provided have to be on the same " + \
                                   " line (from inlet to outlet), and not at two different" + \
                                   " outlets")
            startID = min(ids1[cl_id], ids2[cl_id])
            endID = max(ids1[cl_id], ids2[cl_id])

    # Extract and spline a single line
    line_to_change = extract_single_line(centerline, cl_id, startID=startID, endID=endID)
    line_to_change = spline_centerline(line_to_change, nknots=25, isline=True)

    return line_to_change, region_points


=======
>>>>>>> 22370716
def find_region_of_interest_and_diverging_centerlines(centerlines_complete, clipping_points):
    centerlines = []
    diverging_centerlines = []
    p1 = clipping_points[0]
    p2 = clipping_points[1]

    # Search for divering centerlines
    tol = get_tolerance(centerlines_complete) * 4
    for i in range(centerlines_complete.GetNumberOfLines()):
        line = extract_single_line(centerlines_complete, i)
        locator = get_locator(line)
        id1 = locator.FindClosestPoint(p1)
        id2 = locator.FindClosestPoint(p2)
        p1_tmp = line.GetPoint(id1)
        p2_tmp = line.GetPoint(id2)
        if distance(p1, p1_tmp) < tol and distance(p2, p2_tmp) < tol:
            centerlines.append(line)
        else:
            diverging_centerlines.append(line)

    # Sort and set clipping points to vtk object
    centerline = centerlines[0]
    locator = get_locator(centerline)
    id1 = locator.FindClosestPoint(clipping_points[0])
    id2 = locator.FindClosestPoint(clipping_points[1])
    if id1 > id2:
        clipping_points = clipping_points[::-1]
        id1, id2 = id2, id1

    clipping_points_vtk = vtk.vtkPoints()
    for point in np.asarray(clipping_points):
        clipping_points_vtk.InsertNextPoint(point)

    # Find diverging point(s)
    diverging_ids = []
    for line in diverging_centerlines:
        id_end = min([line.GetNumberOfPoints(), centerline.GetNumberOfPoints()])
        for i in np.arange(id1, id_end):
            p_div = np.asarray(line.GetPoint(i))
            p_cl = np.asarray(centerline.GetPoint(i))
            if distance(p_div, p_cl) > tol:
                diverging_ids.append(i)
                break

    centerlines = merge_data(centerlines)
    diverging_centerlines = merge_data(diverging_centerlines) if len(diverging_centerlines) > 0 else None

    return centerlines, diverging_centerlines, clipping_points, clipping_points_vtk, diverging_ids


def move_centerlines(patch_cl, dx, p1, p2, diverging_id, diverging_centerlines, direction):
    if diverging_id is not None:
        patch_cl = merge_data([patch_cl, diverging_centerlines])

    numberOfPoints = patch_cl.GetNumberOfPoints()
    numberOfCells = patch_cl.GetNumberOfCells()

    centerline = vtk.vtkPolyData()
    centerlinePoints = vtk.vtkPoints()
    centerlineCellArray = vtk.vtkCellArray()
    radiusArray = get_vtk_array(radiusArrayName, 1, numberOfPoints)

    count = 0
    for i in range(numberOfCells):
        line = extract_single_line(patch_cl, i)
        centerlineCellArray.InsertNextCell(line.GetNumberOfPoints())

        getData = line.GetPointData().GetArray(radiusArrayName).GetTuple1

        locator = get_locator(line)
        id1 = locator.FindClosestPoint(p1)
        if diverging_id is not None and i == (numberOfCells - 1):
            id2 = diverging_id
        else:
            id2 = locator.FindClosestPoint(p2)
        idmid = int((id1 + id2) * 0.5)

        for p in range(line.GetNumberOfPoints()):
            point = line.GetPoint(p)
            cl_id = locator.FindClosestPoint(point)

            if direction == "horizont":
                if cl_id < id1:
                    dist = dx
                elif id1 <= cl_id < idmid:
                    dist = dx * (idmid ** 2 - cl_id ** 2) / (idmid ** 2 - id1 ** 2)
                elif idmid <= cl_id < (id2 - 1):
<<<<<<< HEAD
                    dist = -dx * (cl_id - idmid) ** (0.5) / (id2 - idmid) ** (0.5)
=======
                    dist = -dx * (cl_id - idmid) ** 0.5 / (id2 - idmid) ** 0.5
>>>>>>> 22370716
                else:
                    if diverging_id is not None and i == (numberOfCells - 1):
                        line_non_diverging = extract_single_line(patch_cl, 0)
                        locator = get_locator(line_non_diverging)
                        pp = line_non_diverging.GetPoint(cl_id)
                        id_main = locator.FindClosestPoint(pp)
<<<<<<< HEAD
                        dist = -dx * (id_main - idmid) ** (0.5) / (id_main - idmid) ** (0.5)
=======
                        dist = -dx * (id_main - idmid) ** 0.5 / (id_main - idmid) ** 0.5
>>>>>>> 22370716
                    else:
                        dist = -dx

            elif direction == "vertical":
                if id1 <= cl_id <= id2:
                    dist = 4 * dx * (cl_id - id1) * (id2 - cl_id) / (id2 - id1) ** 2
                elif diverging_id is not None and i == (numberOfCells - 1) and cl_id > id2:
                    cl_id = diverging_id - id1 + int((id2 - (diverging_id - id1)) * 0.4)
                    dist = 4 * dx * (cl_id - id1) * (id2 - cl_id) / (id2 - id1) ** 2
                else:
                    dist = 0

            point = np.asarray(point)
            centerlinePoints.InsertNextPoint(point + dist)
            radiusArray.SetTuple1(count, getData(p))
            centerlineCellArray.InsertCellPoint(count)
            count += 1

    centerline.SetPoints(centerlinePoints)
    centerline.SetLines(centerlineCellArray)
    centerline.GetPointData().AddArray(radiusArray)

    return centerline


### The following code is adapted from:
### https://github.com/vmtk/vmtk/tree/master/vmtkApps/CerebralAneurysms/ParentVesselReconstruction
### Written by Marina Piccinelli, and distrubuted within vmtk.
def MaskVoronoiDiagram(voronoi, centerlines):
    numberOfCenterlinesPatches = centerlines.GetNumberOfCells()
    numberOfVoronoiPoints = voronoi.GetNumberOfPoints()

    maskArray = vtk.vtkIntArray()
    maskArray.SetNumberOfComponents(1)
    maskArray.SetNumberOfTuples(numberOfVoronoiPoints)
    maskArray.FillComponent(0, 0)

    for i in range(numberOfCenterlinesPatches):
        tangent, center, centerMISR = compute_patch_end_point_parameters(i, centerlines)
        MaskWithPatch(i, tangent, center, centerMISR, maskArray, centerlines, voronoi)

    return maskArray


def compute_patch_end_point_parameters(id, centerlines):
    tan = [0.0, 0.0, 0.0]
    cell = vtk.vtkGenericCell()
    centerlines.GetCell(id, cell)

    if (id == 0):
        point0 = cell.GetPoints().GetPoint(cell.GetNumberOfPoints() - 1)
        point1 = cell.GetPoints().GetPoint(cell.GetNumberOfPoints() - 2)
        radius0 = centerlines.GetPointData().GetArray(radiusArrayName).GetTuple1(
            cell.GetPointId(cell.GetNumberOfPoints() - 1))
    else:
        point0 = cell.GetPoints().GetPoint(0)
        point1 = cell.GetPoints().GetPoint(1)
        radius0 = centerlines.GetPointData().GetArray(radiusArrayName).GetTuple1(cell.GetPointId(0))

    tan[0] = point1[0] - point0[0]
    tan[1] = point1[1] - point0[1]
    tan[2] = point1[2] - point0[2]
    vtk.vtkMath.Normalize(tan)
    return tan, point0, radius0


def MaskWithPatch(id, t, c, r, maskArray, centerlines, voronoi):
    patch = extract_single_line(centerlines, id)

    tubeFunction = vtkvmtk.vtkvmtkPolyBallLine()
    tubeFunction.SetInput(patch)
    tubeFunction.SetPolyBallRadiusArrayName(radiusArrayName)

    lastSphere = vtk.vtkSphere()
    lastSphere.SetRadius(r * 1.5)
    lastSphere.SetCenter(c)

    for i in range(voronoi.GetNumberOfPoints()):
        point = [0.0, 0.0, 0.0]

        voronoi.GetPoint(i, point)
        voronoiVector = [point[j] - c[j] for j in range(3)]
        voronoiVectorDot = vtk.vtkMath.Dot(voronoiVector, t)

        tubevalue = tubeFunction.EvaluateFunction(point)
        spherevalue = lastSphere.EvaluateFunction(point)

        if spherevalue < 0.0 and voronoiVectorDot < 0.0:
            continue
        elif tubevalue <= 0.0:
            maskArray.SetTuple1(i, 1)


def ComputeNumberOfMaskedPoints(dataArray):
    numberOfPoints = 0
    for i in range(dataArray.GetNumberOfTuples()):
        value = dataArray.GetTuple1(i)
        if value == 1:
            numberOfPoints += 1

    return numberOfPoints


def ExtractMaskedVoronoiPoints(voronoi, maskArray):
    numberOfPoints = ComputeNumberOfMaskedPoints(maskArray)

    maskedVoronoi = vtk.vtkPolyData()
    maskedPoints = vtk.vtkPoints()
    cellArray = vtk.vtkCellArray()
    radiusArray = get_vtk_array(radiusArrayName, 1, numberOfPoints)

    count = 0
    for i in range(voronoi.GetNumberOfPoints()):
        point = [0.0, 0.0, 0.0]
        voronoi.GetPoint(i, point)
        pointRadius = voronoi.GetPointData().GetArray(radiusArrayName).GetTuple1(i)
        value = maskArray.GetTuple1(i)
        if value == 1:
            maskedPoints.InsertNextPoint(point)
            radiusArray.SetTuple1(count, pointRadius)
            cellArray.InsertNextCell(1)
            cellArray.InsertCellPoint(count)
            count += 1

    maskedVoronoi.SetPoints(maskedPoints)
    maskedVoronoi.SetVerts(cellArray)
    maskedVoronoi.GetPointData().AddArray(radiusArray)

    return maskedVoronoi


def CreateParentArteryPatches(parentCenterlines, clipPoints, siphon=False, bif=False):
    numberOfDaughterPatches = parentCenterlines.GetNumberOfCells()
    if siphon:
        clipIds, numberOfPatchedCenterlinesPoints = ExtractPatchesIdsSiphon(parentCenterlines, clipPoints)
    else:
        clipIds, numberOfPatchedCenterlinesPoints = ExtractPatchesIds(parentCenterlines, clipPoints)

    patchedCenterlines = vtk.vtkPolyData()
    patchedCenterlinesPoints = vtk.vtkPoints()
    patchedCenterlinesCellArray = vtk.vtkCellArray()
    radiusArray = get_vtk_array(radiusArrayName, 1, numberOfPatchedCenterlinesPoints)

    if bif:
        clipIds = sorted(clipIds)

    numberOfCommonPatch = clipIds[0] + 1

    patchedCenterlinesCellArray.InsertNextCell(numberOfCommonPatch)

    count = 0
    line = extract_single_line(parentCenterlines, 0)
    getData = line.GetPointData().GetArray(radiusArrayName).GetTuple1
    for i in range(0, numberOfCommonPatch):
        patchedCenterlinesPoints.InsertNextPoint(line.GetPoint(i))
        patchedCenterlinesCellArray.InsertCellPoint(i)
        radiusArray.SetTuple1(i, getData(i))
        count += 1

    for j in range(numberOfDaughterPatches):
        cell = extract_single_line(parentCenterlines, j)

        getData = cell.GetPointData().GetArray(radiusArrayName).GetTuple1
        numberOfCellPoints = cell.GetNumberOfPoints()
        startId = clipIds[j + 1]

        patchNumberOfPoints = numberOfCellPoints - startId
        patchedCenterlinesCellArray.InsertNextCell(patchNumberOfPoints)

        for i in range(startId, cell.GetNumberOfPoints()):
            point = cell.GetPoint(i)
            patchedCenterlinesPoints.InsertNextPoint(point)
            patchedCenterlinesCellArray.InsertCellPoint(count)
            radiusArray.SetTuple1(count, getData(i))
            count += 1

    patchedCenterlines.SetPoints(patchedCenterlinesPoints)
    patchedCenterlines.SetLines(patchedCenterlinesCellArray)
    patchedCenterlines.GetPointData().AddArray(radiusArray)

    return patchedCenterlines


def ExtractPatchesIdsSiphon(parentCl, clipPts, clipped=False):
    clipIds = []
    numberOfPoints = 0

    upstreamPoint = clipPts.GetPoint(0)
    downstreamPoint = clipPts.GetPoint(1)

    for j in range(parentCl.GetNumberOfCells()):
        cellLine = extract_single_line(parentCl, j)
        locator = get_locator(cellLine)

        upId = locator.FindClosestPoint(upstreamPoint)
        downId = locator.FindClosestPoint(downstreamPoint)

        if j == 0:
            if clipped:
                clipIds.append(upId - 1)
                clipIds.append(downId + 1)
            else:
                clipIds.append(upId)
                clipIds.append(downId)
            numberOfPoints += upId + 1
            numberOfPoints += cellLine.GetNumberOfPoints() - downId
        else:
            if clipped:
                clipIds.append(downId + 1)
            else:
                clipIds.append(downId)
            numberOfPoints += cellLine.GetNumberOfPoints() - downId

    return clipIds, numberOfPoints


def ExtractPatchesIds(parentCl, clipPts):
    distance = vtk.vtkMath.Distance2BetweenPoints
    clipIds = []
    numberOfPoints = 0
    N = clipPts.GetNumberOfPoints()

    if N == 3:
        commonPoint = clipPts.GetPoint(0)
        pnt_1 = clipPts.GetPoint(1)
        pnt_2 = clipPts.GetPoint(2)
    else:
        pnt_1 = clipPts.GetPoint(0)
        pnt_2 = clipPts.GetPoint(1)

    for j in range(parentCl.GetNumberOfCells()):
        cellLine = extract_single_line(parentCl, j)
        locator = get_locator(cellLine)

        if j == 0 and N == 3:
            upstreamId = locator.FindClosestPoint(commonPoint)
            clipIds.append(upstreamId)
            numberOfPoints += upstreamId + 1

        ID1 = locator.FindClosestPoint(pnt_1)
        ID2 = locator.FindClosestPoint(pnt_2)

        distance1 = math.sqrt(distance(pnt_1, cellLine.GetPoints().GetPoint(ID1)))
        distance2 = math.sqrt(distance(pnt_2, cellLine.GetPoints().GetPoint(ID2)))

        if distance1 > 1 and distance2 > 1:
            ID = 0
        else:
            ID = ID1 if distance1 < distance2 else ID2

        if N == 2:
            clipIds = [ID1, ID2]
            numberOfPoints = cellLine.GetNumberOfPoints()
        else:
            clipIds.append(ID)
            numberOfPoints += cellLine.GetNumberOfPoints() - ID

    return clipIds, numberOfPoints


def InterpolatePatchCenterlines(patchCenterlines, parentCenterlines,
                                additionalPoint, lower, version):
    if additionalPoint is not None:
        additionalPointIds = []
        for i in range(parentCenterlines.GetNumberOfCells()):
            line = extract_single_line(parentCenterlines, i)
            additionalPointIds.append(line.FindPoint(additionalPoint))
    else:
        additionalPointIds = ["" for i in range(parentCenterlines.GetNumberOfCells())]

    interpolatedLines = vtk.vtkPolyData()
    interpolatedPoints = vtk.vtkPoints()
    interpolatedCellArray = vtk.vtkCellArray()

    pointsInserted = 0
    interpolatedCellArray.Initialize()

    for i in range(parentCenterlines.GetNumberOfCells()):
        startingCell = vtk.vtkGenericCell()
        endingCell = vtk.vtkGenericCell()

        numberOfInterpolationPoints = parentCenterlines.GetCell(i).GetNumberOfPoints()

        patchCenterlines.GetCell(0, startingCell)
        patchCenterlines.GetCell(i + 1, endingCell)

        if version:
            splinePoints = InterpolateSpline(startingCell, endingCell, additionalPoint)
        else:
            splinePoints = InterpolateTwoCells(startingCell, endingCell, \
                                               numberOfInterpolationPoints, \
                                               additionalPointIds[i],
                                               additionalPoint, lower)

        interpolatedCellArray.InsertNextCell(splinePoints.GetNumberOfPoints())
        for j in range(splinePoints.GetNumberOfPoints()):
            interpolatedPoints.InsertNextPoint(splinePoints.GetPoint(j))
            interpolatedCellArray.InsertCellPoint(pointsInserted + j)
        pointsInserted += splinePoints.GetNumberOfPoints()

    interpolatedLines.SetPoints(interpolatedPoints)
    interpolatedLines.SetLines(interpolatedCellArray)

    attributeFilter = vtkvmtk.vtkvmtkCenterlineAttributesFilter()
    attributeFilter.SetInputData(interpolatedLines)
    attributeFilter.SetAbscissasArrayName(abscissasArrayName)
    attributeFilter.SetParallelTransportNormalsArrayName(parallelTransportNormalsArrayName)
    attributeFilter.Update()

    attributeInterpolatedLines = attributeFilter.GetOutput()

    return attributeInterpolatedLines


def InterpolateSpline(startCell, endCell, additionalPoint):
    # If the centerline does not pass the bifurcation, return the centerline
    if startCell.GetPoints().GetPoint(0) == endCell.GetPoints().GetPoint(0):
        return endCell.GetPoints()

    # Get number of cells
    num_start = startCell.GetNumberOfPoints()
    num_end = endCell.GetNumberOfPoints()
    get_startCell = startCell.GetPoints()
    get_endCell = endCell.GetPoints()

    points = []
    n = 5
    N = 100
    num_centerline_points = 3

    for i in range(num_centerline_points - 1, -1, -1):
        points.append(get_startCell.GetPoint(num_start - n * i - 1))

    if additionalPoint is not None:
        points.append(additionalPoint)

    for i in range(num_centerline_points):
        points.append(get_endCell.GetPoint(i * n))

    curv_coor = np.zeros(len(points))
    for i in range(len(points) - 1):
        curv_coor[i + 1] = curv_coor[i] + math.sqrt(distance(points[i], points[i + 1]))

    points = np.asarray(points)

    fx = splrep(curv_coor, points[:, 0], k=3)
    fy = splrep(curv_coor, points[:, 1], k=3)
    fz = splrep(curv_coor, points[:, 2], k=3)

    curv_coor = np.linspace(curv_coor[0], curv_coor[-1], N)
    fx_ = splev(curv_coor, fx)
    fy_ = splev(curv_coor, fy)
    fz_ = splev(curv_coor, fz)

    tmp = []
    for i in range(num_start - n * num_centerline_points):
        tmp.append(get_startCell.GetPoint(i))

    for j in range(N):
        tmp.append([fx_[j], fy_[j], fz_[j]])

    for k in range(n * num_centerline_points, num_end):
        tmp.append(get_endCell.GetPoint(k))

    points = vtk.vtkPoints()
    points.SetNumberOfPoints(len(tmp))
    for l in range(len(tmp)):
        points.SetPoint(l, tmp[l])

    return points


def InterpolateTwoCells(startCell, endCell, numberOfSplinePoints, additionalPointId,
                        additionalPoint):
    points = vtk.vtkPoints()
    xspline = vtk.vtkCardinalSpline()
    yspline = vtk.vtkCardinalSpline()
    zspline = vtk.vtkCardinalSpline()

    numberOfStartCellPoints = startCell.GetNumberOfPoints()
    numberOfEndCellPoints = endCell.GetNumberOfPoints()
    endCellFirstId = numberOfSplinePoints - numberOfEndCellPoints

    for i in range(numberOfStartCellPoints):
        point = startCell.GetPoints().GetPoint(i)
        xspline.AddPoint(float(i), point[0])
        yspline.AddPoint(float(i), point[1])
        zspline.AddPoint(float(i), point[2])

    if additionalPoint is not None:
        xspline.AddPoint(float(additionalPointId), additionalPoint[0])
        yspline.AddPoint(float(additionalPointId), additionalPoint[1])
        zspline.AddPoint(float(additionalPointId), additionalPoint[2])

    for i in range(numberOfEndCellPoints):
        point = endCell.GetPoints().GetPoint(i)
        index = float(endCellFirstId + i)
        xspline.AddPoint(index, point[0])
        yspline.AddPoint(index, point[1])
        zspline.AddPoint(index, point[2])

    xspline.Compute()
    yspline.Compute()
    zspline.Compute()

    points.SetNumberOfPoints(numberOfSplinePoints)
    for i in range(numberOfSplinePoints):
        points.SetPoint(i, xspline.Evaluate(float(i)), yspline.Evaluate(float(i)), zspline.Evaluate(float(i)))
    return points


def ExtractCylindricInterpolationVoronoiDiagram(cellId, pointId, cylinderRadius, voronoi, centerlines):
    if cellId == 0:
        cylinderTop = centerlines.GetPoint(pointId)
        cylinderCenter = centerlines.GetPoint(pointId - interpolationHalfSize)
        cylinderBottom = centerlines.GetPoint(pointId - 2 * interpolationHalfSize)
    else:
        cylinderTop = centerlines.GetPoint(pointId)
        cylinderCenter = centerlines.GetPoint(pointId + interpolationHalfSize)
        cylinderBottom = centerlines.GetPoint(pointId + 2 * interpolationHalfSize)

    interpolationDataset = vtk.vtkPolyData()
    interpolationDatasetPoints = vtk.vtkPoints()
    interpolationDatasetCellArray = vtk.vtkCellArray()

    maskArray = vtk.vtkIntArray()
    maskArray.SetNumberOfComponents(1)
    maskArray.SetNumberOfTuples(voronoi.GetNumberOfPoints())
    maskArray.FillComponent(0, 0)

    for i in range(voronoi.GetNumberOfPoints()):
        point = voronoi.GetPoint(i)
        isInside = IsPointInsideInterpolationCylinder(point, cylinderTop, cylinderCenter, cylinderBottom,
                                                      cylinderRadius)

        if isInside == 1:
            maskArray.SetTuple1(i, 1)

    numberOfInterpolationPoints = ComputeNumberOfMaskedPoints(maskArray)

    radiusArray = get_vtk_array(radiusArrayName, 1, numberOfInterpolationPoints)

    count = 0
    for i in range(voronoi.GetNumberOfPoints()):
        value = maskArray.GetTuple1(i)
        if value == 1:
            interpolationDatasetPoints.InsertNextPoint(voronoi.GetPoint(i))
            interpolationDatasetCellArray.InsertNextCell(1)
            interpolationDatasetCellArray.InsertCellPoint(count)
            radius = voronoi.GetPointData().GetArray(radiusArrayName).GetTuple1(i)
            radiusArray.SetTuple1(count, radius)
            count += 1

    interpolationDataset.SetPoints(interpolationDatasetPoints)
    interpolationDataset.SetVerts(interpolationDatasetCellArray)
    interpolationDataset.GetPointData().AddArray(radiusArray)

    return interpolationDataset


def IsPointInsideInterpolationCylinder(x, t, c, b, r):
    halfheigth = math.sqrt(vtk.vtkMath.Distance2BetweenPoints(b, t)) / 2.0

    xc = [x[i] - c[i] for i in range(len(x))]
    tb = [t[i] - b[i] for i in range(len(t))]

    xcnorm = vtk.vtkMath.Norm(xc)
    vtk.vtkMath.Normalize(xc)
    vtk.vtkMath.Normalize(tb)

    alpha = math.acos(vtk.vtkMath.Dot(xc, tb))

    parallelxc = xcnorm * math.cos(alpha)
    perpendicularxc = xcnorm * math.sin(alpha)

    thetamin = math.atan(r / halfheigth)
    thetamax = thetamin + (math.pi - 2 * thetamin)

    inside = 0
    if thetamin <= alpha <= thetamax:
        if abs(perpendicularxc) <= r:
            inside = 1
    else:
        if abs(parallelxc) <= halfheigth:
            inside = 1

    return inside


def ComputeNumberOfMaskedPoints(dataArray):
    numberOfPoints = 0
    for i in range(dataArray.GetNumberOfTuples()):
        value = dataArray.GetTuple1(i)
        if value == 1:
            numberOfPoints += 1

    return numberOfPoints


def VoronoiDiagramInterpolation(interpolationcellid, id0, id1, voronoiDataset0,
                                voronoiDataset1, centerlines, step,
                                clippingPoints):
    cellLine = extract_single_line(centerlines, interpolationcellid)

    startPoint = clippingPoints.GetPoint(id0)
    endPoint = clippingPoints.GetPoint(id1)

    startId = cellLine.FindPoint(startPoint)
    endId = cellLine.FindPoint(endPoint)

    gapStartId = startId + 1 * step
    gapEndId = endId - 1 * step
    arrivalId = gapEndId + 1 * step
    endSavingInterval = gapEndId + 1 * step

    numberOfGapPoints = int(math.fabs(gapEndId - gapStartId)) + 1
    numberOfInterpolationPoints = voronoiDataset0.GetNumberOfPoints()
    numberOfCenterlinesPoints = cellLine.GetNumberOfPoints()
    numberOfAddedPoints = numberOfGapPoints * numberOfInterpolationPoints

    finalNewVoronoiPoints = vtk.vtkPoints()
    cellArray = vtk.vtkCellArray()
    finalRadiusArray = get_vtk_array(radiusArrayName, 1, numberOfAddedPoints)
    count = 0
    for i in range(numberOfInterpolationPoints):
        voronoiPoint = voronoiDataset0.GetPoint(i)
        voronoiPointRadius = voronoiDataset0.GetPointData().GetArray(radiusArrayName).GetTuple1(i)

        centerlinePointLocator = get_locator(cellLine)

        closestPointId = centerlinePointLocator.FindClosestPoint(voronoiPoint)
        closestPoint = cellLine.GetPoint(closestPointId)

        voronoiVector = [0.0, 0.0, 0.0]
        voronoiVector[0] = voronoiPoint[0] - closestPoint[0]
        voronoiVector[1] = voronoiPoint[1] - closestPoint[1]
        voronoiVector[2] = voronoiPoint[2] - closestPoint[2]
        voronoiVectorNorm = vtk.vtkMath.Norm(voronoiVector)
        rotationAngle = ComputeVoronoiVectorToCenterlineAngle(closestPointId, voronoiVector, cellLine)

        PTPoints = vtk.vtkPoints()

        range_step = 1 if closestPointId < arrivalId else -1

        for j in range(closestPointId, arrivalId, range_step):
            localtangent = [0.0, 0.0, 0.0]
            newVoronoiVector = [0.0, 0.0, 0.0]
            newVoronoiPoint = [0.0, 0.0, 0.0]

            transform = vtk.vtkTransform()
            point0 = cellLine.GetPoint(j)

            if (j < numberOfCenterlinesPoints - 1):
                point1 = [0.0, 0.0, 0.0]
                cellLine.GetPoint(j + 1, point1)
                localtangent[0] += point1[0] - point0[0]
                localtangent[1] += point1[1] - point0[1]
                localtangent[2] += point1[2] - point0[2]
            if (j > 0):
                point2 = [0.0, 0.0, 0.0]
                cellLine.GetPoint(j - 1, point2)
                localtangent[0] += point0[0] - point2[0]
                localtangent[1] += point0[1] - point2[1]
                localtangent[2] += point0[2] - point2[2]

            localnormal = cellLine.GetPointData().GetArray(parallelTransportNormalsArrayName).GetTuple3(j)
            localnormaldot = vtk.vtkMath.Dot(localtangent, localnormal)

            localtangent[0] -= localnormaldot * localnormal[0]
            localtangent[1] -= localnormaldot * localnormal[1]
            localtangent[2] -= localnormaldot * localnormal[2]
            vtk.vtkMath.Normalize(localtangent)

            transform.RotateWXYZ(rotationAngle, localtangent)
            transform.TransformNormal(localnormal, newVoronoiVector)
            vtk.vtkMath.Normalize(newVoronoiVector)

            newVoronoiPoint[0] = point0[0] + voronoiVectorNorm * newVoronoiVector[0]
            newVoronoiPoint[1] = point0[1] + voronoiVectorNorm * newVoronoiVector[1]
            newVoronoiPoint[2] = point0[2] + voronoiVectorNorm * newVoronoiVector[2]

            PTPoints.InsertNextPoint(newVoronoiPoint)

        numberOfPTPoints = PTPoints.GetNumberOfPoints()

        lastPTPoint = PTPoints.GetPoint(PTPoints.GetNumberOfPoints() - 1)

        voronoiPointLocator = get_locator(voronoiDataset1)

        arrivalVoronoiPointId = voronoiPointLocator.FindClosestPoint(lastPTPoint)
        arrivalVoronoiPoint = voronoiDataset1.GetPoint(arrivalVoronoiPointId)
        arrivalVoronoiPointRadius = voronoiDataset1.GetPointData().GetArray(radiusArrayName).GetTuple1(
            arrivalVoronoiPointId)

        arrivalCenterlinePointLocator = get_locator(cellLine)

        arrivalCenterlineClosestPointId = arrivalCenterlinePointLocator.FindClosestPoint(arrivalVoronoiPoint)
        arrivalCenterlineClosestPoint = cellLine.GetPoint(arrivalCenterlineClosestPointId)

        arrivalVoronoiVector = [0.0, 0.0, 0.0]
        arrivalVoronoiVector[0] = arrivalVoronoiPoint[0] - arrivalCenterlineClosestPoint[0]
        arrivalVoronoiVector[1] = arrivalVoronoiPoint[1] - arrivalCenterlineClosestPoint[1]
        arrivalVoronoiVector[2] = arrivalVoronoiPoint[2] - arrivalCenterlineClosestPoint[2]
        arrivalVoronoiVectorNorm = vtk.vtkMath.Norm(arrivalVoronoiVector)
        radiusArray = ComputeSpline(voronoiPointRadius, arrivalVoronoiPointRadius, numberOfPTPoints)
        vectorNormArray = ComputeSpline(voronoiVectorNorm, arrivalVoronoiVectorNorm, numberOfPTPoints)

        pointsToGap = (gapStartId - closestPointId) * step

        for k in range(gapStartId, endSavingInterval, step):
            ptpoint = PTPoints.GetPoint(pointsToGap)
            clpoint = cellLine.GetPoint(k)

            vector = [0.0, 0.0, 0.0]
            vector[0] = ptpoint[0] - clpoint[0]
            vector[1] = ptpoint[1] - clpoint[1]
            vector[2] = ptpoint[2] - clpoint[2]
            vtk.vtkMath.Normalize(vector)

            norm = vectorNormArray.GetTuple1(pointsToGap)

            newvector = [0.0, 0.0, 0.0]
            newvector[0] = norm * vector[0]
            newvector[1] = norm * vector[1]
            newvector[2] = norm * vector[2]

            newpoint = [0.0, 0.0, 0.0]
            newpoint[0] = clpoint[0] + newvector[0]
            newpoint[1] = clpoint[1] + newvector[1]
            newpoint[2] = clpoint[2] + newvector[2]

            finalNewVoronoiPoints.InsertNextPoint(newpoint)
            cellArray.InsertNextCell(1)
            cellArray.InsertCellPoint(count)
            if pointsToGap > 0:
                finalRadiusArray.SetTuple1(count, radiusArray.GetTuple1(pointsToGap))
            pointsToGap += 1
            count += 1

    return finalNewVoronoiPoints, finalRadiusArray


def ComputeVoronoiVectorToCenterlineAngle(pointId, vector, centerline):
    point0 = centerline.GetPoint(pointId)
    point1 = centerline.GetPoint(pointId + 1)
    point2 = centerline.GetPoint(pointId - 1)

    tangent = [0.0, 0.0, 0.0]
    for i in range(3):
        tangent[i] += point1[i] - point0[i]
        tangent[i] += point0[i] - point2[i]

    ptnnormal = centerline.GetPointData().GetArray(parallelTransportNormalsArrayName).GetTuple3(pointId)
    alpha = ComputeAngleBetweenVectors(ptnnormal, tangent, vector)

    return alpha


def ComputeAngleBetweenVectors(normal, tangent, vector):
    # Compute the tangent component orthogonal to normal
    otangent = [0.0, 0.0, 0.0]
    normalDot = vtk.vtkMath.Dot(tangent, normal)
    otangent[0] = tangent[0] - normalDot * normal[0]
    otangent[1] = tangent[1] - normalDot * normal[1]
    otangent[2] = tangent[2] - normalDot * normal[2]
    vtk.vtkMath.Normalize(otangent)

    # Compute the vector component orthogonal to otangent, i.e. parallel to normal
    vtk.vtkMath.Normalize(vector)
    ovector = [0.0, 0.0, 0.0]
    vectorDot = vtk.vtkMath.Dot(vector, otangent)
    ovector[0] = vector[0] - vectorDot * otangent[0]
    ovector[1] = vector[1] - vectorDot * otangent[1]
    ovector[2] = vector[2] - vectorDot * otangent[2]
    vtk.vtkMath.Normalize(ovector)

    theta = vtkvmtk.vtkvmtkMath.AngleBetweenNormals(normal, ovector)
    theta = vtk.vtkMath.DegreesFromRadians(theta)

    cross = [0.0, 0.0, 0.0]
    vtk.vtkMath.Cross(ovector, normal, cross)
    tangentDot = vtk.vtkMath.Dot(otangent, cross)

    if tangentDot < 0.0:
        theta = -1.0 * theta

    angle = -theta

    return angle


def ComputeSpline(startValue, endValue, numberOfPoints):
    averageValue = (startValue + endValue) / 2.0
    averageId = int(numberOfPoints / 2)

    splineArray = vtk.vtkDoubleArray()
    splineArray.SetNumberOfComponents(1)
    splineArray.SetNumberOfTuples(numberOfPoints)
    splineArray.FillComponent(0, 0.0)

    spline = vtk.vtkCardinalSpline()
    spline.AddPoint(float(0), startValue)
    spline.AddPoint(float(averageId), averageValue)
    spline.AddPoint(float(numberOfPoints), endValue)
    spline.Compute()

    for i in range(numberOfPoints):
        splineArray.SetTuple1(i, spline.Evaluate(float(i)))

    return splineArray


def InsertNewVoronoiPoints(oldDataset, newPoints, newArray):
    numberOfDatasetPoints = oldDataset.GetNumberOfPoints()
    numberOfNewPoints = newPoints.GetNumberOfPoints()
    numberOfNewVoronoiPoints = numberOfDatasetPoints + numberOfNewPoints

    newDataset = vtk.vtkPolyData()
    cellArray = vtk.vtkCellArray()
    points = vtk.vtkPoints()
    radiusArray = get_vtk_array(radiusArrayName, 1, numberOfNewVoronoiPoints)

    for i in range(numberOfDatasetPoints):
        point = [0.0, 0.0, 0.0]
        oldDataset.GetPoint(i, point)
        points.InsertNextPoint(point)
        cellArray.InsertNextCell(1)
        cellArray.InsertCellPoint(i)

        value = oldDataset.GetPointData().GetArray(radiusArrayName).GetTuple1(i)
        radiusArray.SetTuple1(i, value)

    for i in range(numberOfNewPoints):
        point = [0.0, 0.0, 0.0]
        newPoints.GetPoint(i, point)
        points.InsertNextPoint(point)
        cellArray.InsertNextCell(1)
        cellArray.InsertCellPoint(numberOfDatasetPoints + i)

        value = newArray.GetTuple1(i)
        radiusArray.SetTuple1(numberOfDatasetPoints + i, value)

    newDataset.SetPoints(points)
    newDataset.SetVerts(cellArray)
    newDataset.GetPointData().AddArray(radiusArray)

    return newDataset


def interpolate_voronoi_diagram(interpolatedCenterlines, patchCenterlines,
                                clippedVoronoi, clippingPoints, bif,
                                cylinder_factor):
    # Extract clipping points
    clippingPointsArray = clippingPoints[1]
    clippingPoints = clippingPoints[0]

    # Copy the voronoi diagram
    completeVoronoiDiagram = vtk.vtkPolyData()
    completeVoronoiDiagram.DeepCopy(clippedVoronoi)

    for j in range(1, 3):
        interpolationCellId = j - 1
        startId = 0
        endId = j

        startCell = vtk.vtkGenericCell()
        patchCenterlines.GetCell(startId, startCell)

        startCellPointId = startCell.GetPointId(startCell.GetNumberOfPoints() - 1)
        startCellPointRadius = patchCenterlines.GetPointData().GetArray(radiusArrayName) \
            .GetTuple1(startCellPointId)
        startCellPointHalfRadius = startCellPointRadius / cylinder_factor

        startInterpolationDataset = ExtractCylindricInterpolationVoronoiDiagram(startId,
                                                                                startCellPointId, startCellPointRadius,
                                                                                clippedVoronoi, patchCenterlines)
        startHalfInterpolationDataset = ExtractCylindricInterpolationVoronoiDiagram(startId,
                                                                                    startCellPointId,
                                                                                    startCellPointHalfRadius,
                                                                                    clippedVoronoi, patchCenterlines)
        endCell = vtk.vtkGenericCell()
        patchCenterlines.GetCell(endId, endCell)

        endCellPointId = endCell.GetPointId(0)
        endCellPointRadius = patchCenterlines.GetPointData().GetArray(radiusArrayName) \
            .GetTuple1(endCellPointId)
        endCellPointHalfRadius = endCellPointRadius / cylinder_factor
        endInterpolationDataset = ExtractCylindricInterpolationVoronoiDiagram(endId, endCellPointId,
                                                                              endCellPointRadius, clippedVoronoi,
                                                                              patchCenterlines)
        endHalfInterpolationDataset = ExtractCylindricInterpolationVoronoiDiagram(endId,
                                                                                  endCellPointId,
                                                                                  endCellPointHalfRadius,
                                                                                  clippedVoronoi, patchCenterlines)

        # Find and insert new points
        newVoronoiPoints, newVoronoiPointsMISR = VoronoiDiagramInterpolation(interpolationCellId,
                                                                             startId, endId, startInterpolationDataset,
                                                                             endHalfInterpolationDataset,
                                                                             interpolatedCenterlines, 1,
                                                                             clippingPoints)
        completeVoronoiDiagram = InsertNewVoronoiPoints(completeVoronoiDiagram, newVoronoiPoints,
                                                        newVoronoiPointsMISR)

        newVoronoiPoints, newVoronoiPointsMISR = VoronoiDiagramInterpolation(interpolationCellId,
                                                                             endId, startId, endInterpolationDataset,
                                                                             startHalfInterpolationDataset,
                                                                             interpolatedCenterlines, -1,
                                                                             clippingPoints)
        completeVoronoiDiagram = InsertNewVoronoiPoints(completeVoronoiDiagram, newVoronoiPoints,
                                                        newVoronoiPointsMISR)

    if bif is not []:
        for i in range(len(bif) - 1):
            interpolationCellId = 0
            startId_ = 0
            endId_ = 1
            bif_clipped = bif[-1]
            bif_ = bif[i]

            startCell = extract_single_line(bif_clipped, startId_)
            locator = get_locator(startCell)
            startPoint = clippingPoints.GetPoint(1)
            startId = locator.FindClosestPoint(startPoint)
            startPoint = startCell.GetPoint(startId)
            startR = startCell.GetPointData().GetArray(radiusArrayName).GetTuple1(startId)
            startRHalf = startR / cylinder_factor

            endCell = extract_single_line(bif_clipped, endId_)
            locator = get_locator(endCell)
            endPoint = endCell.GetPoint(0)
            endId = locator.FindClosestPoint(endPoint)
            endPoint = endCell.GetPoint(endId)
            endR = endCell.GetPointData().GetArray(radiusArrayName).GetTuple1(endId)
            endRHalf = endR / cylinder_factor

            id1, id2 = get_start_ids(clippingPointsArray, bif_clipped)

            startInterpolationDataset = ExtractCylindricInterpolationVoronoiDiagram(startId_,
                                                                                    startId, startR,
                                                                                    clippedVoronoi, startCell)
            startHalfInterpolationDataset = ExtractCylindricInterpolationVoronoiDiagram(startId_,
                                                                                        startId, startRHalf,
                                                                                        clippedVoronoi, startCell)

            endInterpolationDataset = ExtractCylindricInterpolationVoronoiDiagram(endId_, endId,
                                                                                  endR, clippedVoronoi,
                                                                                  endCell)
            endHalfInterpolationDataset = ExtractCylindricInterpolationVoronoiDiagram(endId_, endId,
                                                                                      endRHalf, clippedVoronoi,
                                                                                      endCell)
            newVoronoiPoints, newVoronoiPointsMISR = VoronoiDiagramInterpolation(interpolationCellId,
                                                                                 id1, id2, startInterpolationDataset,
                                                                                 endHalfInterpolationDataset,
                                                                                 bif_, 1, clippingPoints)

            completeVoronoiDiagram = InsertNewVoronoiPoints(completeVoronoiDiagram, newVoronoiPoints,
                                                            newVoronoiPointsMISR)
            newVoronoiPoints, newVoronoiPointsMISR = VoronoiDiagramInterpolation(interpolationCellId,
                                                                                 id2, id1, endInterpolationDataset,
                                                                                 startHalfInterpolationDataset,
                                                                                 bif_, -1, clippingPoints)

            completeVoronoiDiagram = InsertNewVoronoiPoints(completeVoronoiDiagram, newVoronoiPoints,
                                                            newVoronoiPointsMISR)

            print("Number of points in Voronoi diagram: %i" % completeVoronoiDiagram.GetNumberOfPoints())

    return completeVoronoiDiagram


def get_start_ids(points, line):
    p1 = points[1]
    p2 = points[2]
    locator = get_locator(line)
    id1 = locator.FindClosestPoint(p1)
    id2 = locator.FindClosestPoint(p2)
    if id1 < id2:
        return 1, 2
    else:
        return 2, 1<|MERGE_RESOLUTION|>--- conflicted
+++ resolved
@@ -2606,7 +2606,6 @@
     return p1, p2, ID1, ID2, clip_points, clipping_points
 
 
-<<<<<<< HEAD
 def get_line_to_change(surface, centerline, region_of_interest, method, region_points,
                        stenosis_length):
     """
@@ -2750,8 +2749,6 @@
     return line_to_change, region_points
 
 
-=======
->>>>>>> 22370716
 def find_region_of_interest_and_diverging_centerlines(centerlines_complete, clipping_points):
     centerlines = []
     diverging_centerlines = []
@@ -2839,22 +2836,14 @@
                 elif id1 <= cl_id < idmid:
                     dist = dx * (idmid ** 2 - cl_id ** 2) / (idmid ** 2 - id1 ** 2)
                 elif idmid <= cl_id < (id2 - 1):
-<<<<<<< HEAD
-                    dist = -dx * (cl_id - idmid) ** (0.5) / (id2 - idmid) ** (0.5)
-=======
                     dist = -dx * (cl_id - idmid) ** 0.5 / (id2 - idmid) ** 0.5
->>>>>>> 22370716
                 else:
                     if diverging_id is not None and i == (numberOfCells - 1):
                         line_non_diverging = extract_single_line(patch_cl, 0)
                         locator = get_locator(line_non_diverging)
                         pp = line_non_diverging.GetPoint(cl_id)
                         id_main = locator.FindClosestPoint(pp)
-<<<<<<< HEAD
-                        dist = -dx * (id_main - idmid) ** (0.5) / (id_main - idmid) ** (0.5)
-=======
                         dist = -dx * (id_main - idmid) ** 0.5 / (id_main - idmid) ** 0.5
->>>>>>> 22370716
                     else:
                         dist = -dx
 
