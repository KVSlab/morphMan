--- conflicted
+++ resolved
@@ -159,17 +159,6 @@
         input_filepath (str): Input filepath
 
     Returns:
-<<<<<<< HEAD
-        surface_base_path (str): Name of the parent directory
-    """
-
-    surface_name = input_filepath.split(path.sep)[-1].split(".")[0]
-    surface_folder_path = path.dirname(input_filepath)
-    surface_base_path = path.join(surface_folder_path, surface_name)
-
-    return surface_base_path
-
-=======
         base_path (str): Path to the surface, but without the extension
     """
 
@@ -178,7 +167,6 @@
     base_path = path.join(folder, surface_name)
 
     return base_path
->>>>>>> 095e544f
 
 
 def make_voronoi_diagram(surface, filename):
@@ -1219,20 +1207,16 @@
         centerlines.VoronoiDiagram = voronoi
         centerlines.PoleIds = pole_ids
     centerlines.Execute()
-    centerlines = centerlines.Centerlines
+    centerlines_output = centerlines.Centerlines
 
     if smooth:
         centerlineSmoothing = vmtkscripts.vmtkCenterlineSmoothing()
-<<<<<<< HEAD
-        centerlineSmoothing.SetInputData(centerlines)
-=======
         centerlineSmoothing.SetInputData(centerlines_output)
->>>>>>> 095e544f
         centerlineSmoothing.SetNumberOfSmoothingIterations(num_iter)
         centerlineSmoothing.SetSmoothingFactor(smooth_factor)
         centerlineSmoothing.Update()
 
-        centerlines = centerlineSmoothing.GetOutput()
+        centerlines = centerlinesSmooth.GetOutput()
 
     # Save the computed centerline.
     if filepath is not None:
@@ -1244,11 +1228,7 @@
         write_polydata(voronoi, base_path + "_voronoi.vtp")
         write_polydata(pole_ids, base_path + "_pole_ids.np", type="vtkIdList")
 
-<<<<<<< HEAD
-    return centerlines, centerlines.VoronoiDiagram, centerlines.PoleIds
-=======
     return centerlines_output, voronoi, pole_ids
->>>>>>> 095e544f
 
 
 def create_vtk_array(values, name, k=1):
@@ -1331,11 +1311,7 @@
     text = "\n".join(text)
 
     # Write text
-<<<<<<< HEAD
-    f = open(folder + "info.txt", "w")
-=======
     f = open(folder + "_info.txt", "w")
->>>>>>> 095e544f
     f.write(text)
     f.close()
 
@@ -2157,7 +2133,7 @@
 
         print(bound)
         write_polydata(surface, "test_pre_clip_%d.vtp" % i)
-        from IPython import embed; embed()
+        #from IPython import embed; embed()
         surface = clip_polydata(surface, box)
         write_polydata(surface, "test_post_clip_%d.vtp" % i)
         plane = vtk.vtkPlaneSource()
@@ -2257,12 +2233,7 @@
     for i in range(centerlines.GetNumberOfLines()):
         lines_to_compare.append(extract_single_line(centerlines, i))
         outlets += lines_to_compare[-1].GetPoint(lines_to_compare[-1].GetNumberOfPoints() - 1)
-<<<<<<< HEAD
-
-    lines_to_check = compute_centerlines(inlet, outlets, None, surface,
-=======
     lines_to_check, _, _ = compute_centerlines(inlet, outlets, None, surface,
->>>>>>> 095e544f
                                                resampling=0.1, recompute=True)
     for i in range(centerlines.GetNumberOfLines()):
         line_to_compare = lines_to_compare[i]
