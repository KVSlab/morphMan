--- conflicted
+++ resolved
@@ -28,12 +28,6 @@
 
 
 @pytest.fixture(scope="module")
-<<<<<<< HEAD
-=======
-
-:
-
->>>>>>> 0d25377a
 def common_input():
     abs_path = path.dirname(path.abspath(__file__))
 
@@ -51,7 +45,6 @@
                             + " test folder")
 
     # Define parameters shared by all functions
-<<<<<<< HEAD
     a = dict(input_filepath = path.join(abs_path, "C0001", "surface", "model.vtp"),
              output_filepath = path.join(abs_path, "C0001", "surface", "model_output.vtp"),
              smooth_factor = 0.25,
@@ -60,14 +53,5 @@
              resampling_step = 0.1,
              no_smooth = False,
              no_smooth_point = None)
-=======
-    a = dict(input_filepath=path.join(abs_path, "C0001", "surface", "model.vtp"),
-             output_filepath=path.join(abs_path, "C0001", "surface", "model_output.vtp"),
-             smooth_factor=0.25,
-             poly_ball_size=[120, 120, 120],
-             smooth=True,
-             resampling_step=0.1,
-             no_smooth=False,
-             no_smooth_point=None)
->>>>>>> 0d25377a
+
     return a