##   Copyright (c) Aslak W. Bergersen, Henrik A. Kjeldsberg. All rights reserved.
##   See LICENSE file for details.

##      This software is distributed WITHOUT ANY WARRANTY; without even 
##      the implied warranty of MERCHANTABILITY or FITNESS FOR A PARTICULAR 
##      PURPOSE.  See the above copyright notices for more information.

from argparse import ArgumentParser, RawDescriptionHelpFormatter

# Local import
from morphman.common.argparse_common import *
from morphman.common.surface_operations import *
from morphman.common.vessel_reconstruction_tools import *


def manipulate_bifurcation(input_filepath, output_filepath, smooth, smooth_factor, angle,
<<<<<<< HEAD
                    keep_fixed_1, keep_fixed_2, bif, lower, no_smooth, no_smooth_point,
                    poly_ball_size, cylinder_factor, resampling_step,
                    region_of_interest, region_points, tension, continuity):
=======
                           keep_fixed_1, keep_fixed_2, bif, lower, no_smooth, no_smooth_point,
                           poly_ball_size, cylinder_factor, resampling_step,
                           region_of_interest, region_points):
>>>>>>> 067883fe
    """
    Objective rotation of daughter branches, by rotating
    centerlines and Voronoi diagram about the bifurcation center.
    The implementation is an extension of the original method
    presented by Ford et al. (2009), for aneurysm removal,
    which introduces the possibility to rotate the
    daughter branches a given angle.
    Includes the option to rotate only one of the daughter branches.

    Args:
        input_filepath (str): Path to input surface.
        output_filepath (str): Path to output surface.
        smooth (bool): Determine if the voronoi diagram should be smoothed.
        smooth_factor (float): Smoothing factor used for voronoi diagram smoothing.
        angle (float): Angle which daughter branches are moved, in radians.
        keep_fixed_1 (bool): Leaves first branch untouched if True.
        keep_fixed_2 (bool): Leaves second branch untouched if True.
        bif (bool): Interpolates bifurcation is True.
        lower (bool): Interpolates a lowered line through the bifurcation if True.
        cylinder_factor(float): Factor for choosing the smaller cylinder during Voronoi interpolation.
        resampling_step (float): Resampling step used to resample centerlines.
        no_smooth (bool): True of part of the model is not to be smoothed.
        no_smooth_point (ndarray): Point which is untouched by smoothing.
        region_of_interest (str): Method for setting the region of interest ['manual' | 'commandline' ]
        region_points (list): If region_of_interest is 'commandline', this a flatten list of the start and endpoint
        poly_ball_size (list): Resolution of polyballs used to create surface.
    """
    # Filenames
    base_path = get_path_names(input_filepath)

    # Output filepaths
    # Centerliens
    centerline_par_path = base_path + "_centerline_par.vtp"
    centerline_bif_path = base_path + "_centerline_bif.vtp"
    centerline_clipped_path = base_path + "_centerline_clipped_ang.vtp"
    centerline_clipped_bif_path = base_path + "_centerline_clipped_bif_ang.vtp"
    centerline_new_path = base_path + "_centerline_interpolated_ang.vtp"
    centerline_new_bif_path = base_path + "_centerline_interpolated_bif_ang.vtp"
    centerline_new_bif_lower_path = base_path + "_centerline_interpolated_bif_lower_ang.vtp"
    centerline_relevant_outlets_path = base_path + "_centerline_relevant_outlets.vtp"
    centerline_rotated_path = base_path + "_centerline_rotated_ang.vtp"
    centerline_rotated_bif_path = base_path + "_centerline_rotated_bif_ang.vtp"
    centerline_bif_clipped_path = base_path + "_centerline_clipped_out.vtp"

    # Voronoi diagrams
    voronoi_clipped_path = base_path + "_voronoi_clipped_ang.vtp"
    voronoi_ang_path = base_path + "_voronoi_ang.vtp"
    voronoi_rotated_path = base_path + "_voronoi_rotated_ang.vtp"

    # Points
    points_clipp_path = base_path + "_clippingpoints.vtp"
    points_div_path = base_path + "_divergingpoints.vtp"

    # Clean and capp / uncapp surface
    surface, capped_surface = prepare_surface(base_path, input_filepath)

    # Get inlet and outlets
    inlet, outlets = get_inlet_and_outlet_centers(surface, base_path)
    if region_of_interest == "manual":
        outlet1, outlet2 = get_relevant_outlets(capped_surface, base_path)
    else:
        outlet1, outlet2 = region_points[:3], region_points[3:]
        surface_locator = vtk_point_locator(capped_surface)
        id1 = surface_locator.FindClosestPoint(outlet1)
        id2 = surface_locator.FindClosestPoint(outlet2)
        outlet1 = capped_surface.GetPoint(id1)
        outlet2 = capped_surface.GetPoint(id2)

    print("-- Region of interest is defined by the region points: \nOutlet 1: %s \nOutlet 2: %s" % (outlet1, outlet2))

    # Sort outlets
    outlets, outlet1, outlet2 = get_sorted_outlets(outlets, outlet1, outlet2, base_path)

    # Compute parent artery and aneurysm centerline
    centerline_par, voronoi, pole_ids = compute_centerlines(inlet, outlets, centerline_par_path, capped_surface,
                                                            resampling=resampling_step, base_path=base_path)

    # Additional centerline for bifurcation
    centerline_relevant_outlets, _, _ = compute_centerlines(inlet, outlet1 + outlet2, centerline_relevant_outlets_path,
                                                            capped_surface, resampling=resampling_step, voronoi=voronoi,
                                                            pole_ids=pole_ids, base_path=base_path)

    centerline_bif, _, _ = compute_centerlines(outlet1, outlet2, centerline_bif_path, capped_surface,
                                               resampling=resampling_step, voronoi=voronoi, pole_ids=pole_ids)

    # Create a tolerance for diverging
    tolerance = get_centerline_tolerance(centerline_par)

    # Get data from centerlines and rotation matrix
    data = get_bifurcating_and_diverging_point_data(centerline_relevant_outlets, centerline_bif, tolerance)
    R, m = rotation_matrix(data, angle, keep_fixed_1, keep_fixed_2)
    write_parameters(data, base_path)

    # Compute and smooth voronoi diagram (not aneurysm)
    print("-- Compute voronoi diagram.")
    if smooth:
        voronoi = prepare_voronoi_diagram(capped_surface, centerline_par, base_path, smooth,
                                          smooth_factor, no_smooth, no_smooth_point,
                                          voronoi, pole_ids)

    # Locate diverging-points and end-points, for bif or lower, rotated or not
    key = "div_point"
    div_points = get_points(data, key, bif=False)

    key = "end_point"
    end_points = get_points(data, key, bif=False)
    end_points_bif = get_points(data, key, bif=True)

    write_vtk_points(div_points[0], points_div_path)
    write_vtk_points(end_points[0], points_clipp_path)

    # Clip centerlines
    print("-- Clipping centerlines.")
    patch_cl = create_parent_artery_patches(centerline_par, end_points[0])
    write_polydata(patch_cl, centerline_clipped_path)

    # Get the centerline which was clipped away
    clipped_centerline = get_centerline_between_clipping_points(centerline_relevant_outlets, data)
    write_polydata(clipped_centerline, centerline_bif_clipped_path)

    if lower or bif:
        patch_bif_cl = create_parent_artery_patches(centerline_bif, end_points_bif[0])
        write_polydata(patch_bif_cl, centerline_clipped_bif_path)

    # Clip the voronoi diagram
    print("-- Clipping the Voronoi diagram")
    voronoi_clipped, _ = get_split_voronoi_diagram(voronoi, [patch_cl,
                                                             clipped_centerline])
    write_polydata(voronoi_clipped, voronoi_clipped_path)

    # Rotate branches (Centerline and Voronoi diagram)
    angle = 0 if keep_fixed_1 and keep_fixed_2 else angle
    if angle != 0:
        print("-- Rotate centerlines and voronoi diagram.")
        rotated_cl = rotate_cl(patch_cl, end_points[1], m, R)
        write_polydata(rotated_cl, centerline_rotated_path)

        if lower or bif:
            rotated_bif_cl = rotate_cl(patch_bif_cl, end_points_bif[1], m, R)
            write_polydata(rotated_bif_cl, centerline_rotated_bif_path)

        rotated_voronoi = rotate_voronoi(voronoi_clipped, patch_cl, end_points[1], m, R)
        write_polydata(rotated_voronoi, voronoi_rotated_path)
    else:
        rotated_cl = patch_cl
        rotated_voronoi = voronoi_clipped
        if lower or bif:
            rotated_bif_cl = patch_bif_cl

    # Interpolate the centerline
    print("-- Interpolate centerlines.")
    interpolated_cl = interpolate_patch_centerlines(rotated_cl, centerline_par, div_points[0].GetPoint(0),
                                                    True, tension, continuity)
    write_polydata(interpolated_cl, centerline_new_path.replace(".vtp", "1.vtp"))

    if bif:
        interpolated_bif = interpolate_patch_centerlines(rotated_bif_cl, centerline_bif,
                                                         None, True, tension, continuity)
        write_polydata(interpolated_bif, centerline_new_bif_path)

    if lower:
        center = ((2 / 9.) * div_points[1][0] + (3.5 / 9.) * div_points[1][1] +
                  (3.5 / 9.) * div_points[1][2]).tolist()
        print("Center", center)
        div_points[0].SetPoint(0, center[0], center[1], center[2])
        interpolated_bif_lower = interpolate_patch_centerlines(rotated_bif_cl, centerline_bif,
                                                               div_points[0].GetPoint(0),
                                                               True, tension, continuity)
        write_polydata(interpolated_bif_lower, centerline_new_bif_lower_path)

    interpolated_cl = merge_cl(interpolated_cl, div_points[1],
                               end_points[1])
    write_polydata(interpolated_cl, centerline_new_path)

    bif_ = []
    if lower and bif:
        bif_ = [interpolated_bif, interpolated_bif_lower, rotated_bif_cl]
    elif bif:
        bif_ = [interpolated_bif, rotated_bif_cl]
    elif lower:
        bif_ = [interpolated_bif_lower, rotated_bif_cl]

    # Interpolate voronoi diagram
    print("-- Interpolate voronoi diagram.")
    interpolated_voronoi = interpolate_voronoi_diagram(interpolated_cl, rotated_cl,
                                                       rotated_voronoi,
                                                       end_points,
                                                       bif_, cylinder_factor)
    # Note: This function is slow, and can be commented, but at the cost of robustness.
    interpolated_voronoi = remove_distant_voronoi_points(interpolated_voronoi, interpolated_cl)
    write_polydata(interpolated_voronoi, voronoi_ang_path)

    # Write a new surface from the new voronoi diagram
    print("-- Create new surface.")
    new_surface = create_new_surface(interpolated_voronoi, poly_ball_size)

    print("-- Preparing surface for output.")
    new_surface = prepare_output_surface(new_surface, surface, interpolated_cl,
                                         output_filepath, test_merge=True, changed=True,
                                         old_centerline=centerline_par)

    print("-- Writing new surface to {}.".format(output_filepath))
    write_polydata(new_surface, output_filepath)


def get_points(data, key, bif=False):
    """
    Finds specific points around the bifurcation, based on the
    key argument. Points can before or after rotation.

    Args:
        data (dict): Contains information about points and IDs of branches and bifurcation.
        key (str): Type of points to extract.
        bif (true): Gets only bifurcation points if True.

    Returns:
        points (vtkPoints): Points as VTK objects.
    Returns:
        div_points_bif (ndarray): Points as numpy objects.
    """
    div_points = np.asarray([data["bif"][key], data[0][key], data[1][key]])

    # Insert landmarking points into VTK objects
    points = vtk.vtkPoints()
    div_points_bif = div_points[bif:]
    for point in div_points_bif:
        points.InsertNextPoint(point)

    return points, div_points_bif


def rotate_voronoi(clipped_voronoi, patch_cl, div_points, m, R):
    """
    Perform rotation of the voronoi diagram representing the
    daughter branches. Rotate along the bifurcation plane
    spanned by two vectors, preserving the angle with
    the rest of the vasculature. Rotation is performed
    using a standard rotational matrix m.

    Args:
        clipped_voronoi (vtkPolyData): Clipped voronoi diagram.
        patch_cl (vtkPolyData): Clipped centerline.
        div_points (ndarray): Contains bifurcation landmarking points.
        R (ndarray): Matrix containing unit vectors in the rotated coordinate system.
        m (dict): Contains rotation matrices for each daughter branch.
    Returns:
        masked_voronoi (vtkPolyData): Rotated voronoi diagram.
    """
    number_of_points = clipped_voronoi.GetNumberOfPoints()
    vtk_distance = vtk.vtkMath.Distance2BetweenPoints
    I = np.eye(3)
    R_inv = np.linalg.inv(R)
    tolerance = get_tolerance(patch_cl)

    locator = []
    cell_line = []
    not_rotate = [0]
    for i in range(patch_cl.GetNumberOfCells()):
        cell_line.append(extract_single_line(patch_cl, i))
        tmp_locator = vtk_point_locator(cell_line[-1])
        locator.append(tmp_locator)

    for i in range(1, patch_cl.GetNumberOfCells()):
        pnt = cell_line[i].GetPoints().GetPoint(0)
        new = cell_line[0].GetPoints().GetPoint(locator[0].FindClosestPoint(pnt))
        if distance(pnt, new) < tolerance*10:
            not_rotate.append(i)

    def check_rotate(point):
        dist = []
        for i in range(len(locator)):
            tmp_id = locator[i].FindClosestPoint(point)
            tmp = cell_line[i].GetPoints().GetPoint(tmp_id)
            dist.append(math.sqrt(vtk_distance(tmp, point)))

        if dist.index(min(dist)) not in not_rotate:
            pnt = cell_line[dist.index(min(dist))].GetPoints().GetPoint(0)
            if math.sqrt(vtk_distance(pnt, div_points[1])) > \
                    math.sqrt(vtk_distance(pnt, div_points[2])):
                m_ = m[2]
                div = div_points[2]
            else:
                m_ = m[1]
                div = div_points[1]
            return m_, div
        else:
            return I, np.array([0, 0, 0])

    masked_voronoi = vtk.vtkPolyData()
    masked_points = vtk.vtkPoints()
    cell_array = vtk.vtkCellArray()
    radius_array = get_vtk_array(radiusArrayName, 1, number_of_points)

    # Iterate through voronoi diagram
    for i in range(number_of_points):
        point = [0.0, 0.0, 0.0]
        clipped_voronoi.GetPoint(i, point)

        point_radius = clipped_voronoi.GetPointData().GetArray(radiusArrayName).GetTuple1(i)
        M, origo = check_rotate(point)
        tmp = np.dot(np.dot(np.dot(np.asarray(point) - origo, R), M), R_inv) + origo
        masked_points.InsertNextPoint(tmp)
        radius_array.SetTuple1(i, point_radius)
        cell_array.InsertNextCell(1)
        cell_array.InsertCellPoint(i)

    masked_voronoi.SetPoints(masked_points)
    masked_voronoi.SetVerts(cell_array)
    masked_voronoi.GetPointData().AddArray(radius_array)

    return masked_voronoi


def rotate_cl(patch_cl, div_points, rotation_matrices, R):
    """
    Perform rotation of the centerline representing the
    daughter branches. Rotate along the bifurcation plane
    spanned by two vectors, preserving the angle with
    the rest of the vasculature. Rotation is performed
    using a standard rotational matrix.

    Args:
        patch_cl (vtkPolyData): Clipped centerline representing two daughter branches.
        div_points (ndarray): Contains bifurcation landmarking points.
        rotation_matrices (dict): Contains rotation matrices for each daughter branch.
        R (ndarray): Matrix containing unit vectors in the rotated coordinate system.
    Returns:
        centerline (vtkPolyData): Rotated centerline.
    """
    distance = vtk.vtkMath.Distance2BetweenPoints
    I = np.eye(3)
    R_inv = np.linalg.inv(R)
    tolerance = get_tolerance(patch_cl)

    number_of_points = patch_cl.GetNumberOfPoints()

    centerline = vtk.vtkPolyData()
    centerline_points = vtk.vtkPoints()
    centerline_cell_array = vtk.vtkCellArray()
    radius_array = get_vtk_array(radiusArrayName, 1, number_of_points)

    line0 = extract_single_line(patch_cl, 0)
    locator0 = vtk_point_locator(line0)

    # Iterate through points along the centerline
    count = 0
    for i in range(patch_cl.GetNumberOfCells()):
        cell = extract_single_line(patch_cl, i)
        centerline_cell_array.InsertNextCell(cell.GetNumberOfPoints())

        start = cell.GetPoint(0)
        dist = line0.GetPoint(locator0.FindClosestPoint(start))
        test = distance(start, dist) > tolerance*10

        if test or len(div_points) == 2:
            locator = vtk_point_locator(cell)
            pnt1 = cell.GetPoint(locator.FindClosestPoint(div_points[-2]))
            pnt2 = cell.GetPoint(locator.FindClosestPoint(div_points[-1]))
            dist1 = math.sqrt(distance(pnt1, div_points[-2]))
            dist2 = math.sqrt(distance(pnt2, div_points[-1]))
            k = -2 if dist1 < dist2 else -1
            origo = div_points[k]
            m = rotation_matrices[k + 3]
        else:
            m = I
            origo = np.array([0, 0, 0])

        radius_array_data = cell.GetPointData().GetArray(radiusArrayName).GetTuple1
        for j in range(cell.GetNumberOfPoints()):
            point = np.asarray(cell.GetPoints().GetPoint(j))
            tmp = np.dot(np.dot(np.dot(point - origo, R), m), R_inv) + origo
            centerline_points.InsertNextPoint(tmp)
            radius_array.SetTuple1(count, radius_array_data(j))
            centerline_cell_array.InsertCellPoint(count)
            count += 1

    centerline.SetPoints(centerline_points)
    centerline.SetLines(centerline_cell_array)
    centerline.GetPointData().AddArray(radius_array)

    return centerline


def rotation_matrix(data, angle, leave1, leave2):
    """
    Compute the rotation matrices for one or both
    daughter branches of the vessel.

    Args:
        data  (dict): Contains information about landmarking points.
        angle (float): Angle which branches are rotated.
        leave1 (bool): Leaves first daughter branch if True.
        leave2 (bool): Leaves second daughter branch if True.

    Returns:
        R (ndarray): Matrix containing unit vectors in the rotated coordinate system.
    Returns:
        m (dict): Contains rotation matrices for each daughter branch.
    """

    # Create basis vectors defining bifurcation plane
    d = (np.asarray(data[0]["div_point"]) +
         np.asarray(data[1]["div_point"]) +
         np.asarray(data["bif"]["div_point"])) / 3.
    vec = np.eye(3)
    for i in range(2):
        e = np.asarray(data[i]["end_point"])
        tmp = e - d
        length = math.sqrt(np.dot(tmp, tmp))
        vec[:, i] = tmp / length

    # Expand basis to 3D
    R = gram_schmidt(vec)

    # Set up rotation matrices
    cos_a = math.cos(angle)
    sin_a = math.sin(angle)
    m1 = np.asarray([[cos_a, -sin_a, 0],
                     [sin_a, cos_a, 0],
                     [0, 0, 1]])
    m2 = np.asarray([[cos_a, sin_a, 0],
                     [-sin_a, cos_a, 0],
                     [0, 0, 1]])

    m = {1: m1, 2: m2}
    tmp1 = data[0]["div_point"] - d
    tmp2 = data[1]["div_point"] - d

    I = np.eye(3)

    if np.dot(tmp1, R)[0] > np.dot(tmp2, R)[0]:
        m = {1: m2, 2: m1}

    # Leave one of the branches untouched
    if leave1:
        k = 1
        m[k] = I
    if leave2:
        k = 2
        m[k] = I

    return R, m


def merge_cl(centerline, end_point, div_point):
    """
    Merge overlapping centerlines.

    Args:
        centerline (vtkPolyData): Centerline data consisting of multiple lines.
        end_point (ndarray): Point where bifurcation ends.
        div_point (ndarray): Point where centerlines diverge.

    Returns:
        merge (vtkPolyData): Merged centerline.
    """
    merge = vtk.vtkPolyData()
    points = vtk.vtkPoints()
    cell_array = vtk.vtkCellArray()
    n_lines = centerline.GetNumberOfLines()

    arrays = []
    n_arrays, names = get_number_of_arrays(centerline)
    for i in range(n_arrays):
        tmp = centerline.GetPointData().GetArray(names[i])
        tmp_comp = tmp.GetNumberOfComponents()
        array = get_vtk_array(names[i], tmp_comp, centerline.GetNumberOfPoints())
        arrays.append(array)

    # Find lines to merge
    lines = [extract_single_line(centerline, i) for i in range(n_lines)]
    locators = [vtk_point_locator(lines[i]) for i in range(n_lines)]
    div_id = [locators[i].FindClosestPoint(div_point[0]) for i in range(n_lines)]
    end_id = [locators[i].FindClosestPoint(end_point[0]) for i in range(n_lines)]

    # Find the direction of each line
    map_other = {0: 1, 1: 0}
    id_0 = locators[0].FindClosestPoint(end_point[1])
    id_1 = locators[1].FindClosestPoint(end_point[1])
    dist0 = math.sqrt(np.sum((np.asarray(lines[0].GetPoint(id_0)) - end_point[1]) ** 2))
    dist1 = math.sqrt(np.sum((np.asarray(lines[1].GetPoint(id_1)) - end_point[1]) ** 2))
    end1 = 0 if dist0 < dist1 else 1
    end2 = int(not end1)
    for i in range(2, n_lines):
        id_1 = locators[i].FindClosestPoint(end_point[1])
        id_2 = locators[i].FindClosestPoint(end_point[2])
        dist1 = math.sqrt(np.sum((np.asarray(lines[i].GetPoint(id_1)) - end_point[1]) ** 2))
        dist2 = math.sqrt(np.sum((np.asarray(lines[i].GetPoint(id_2)) - end_point[2]) ** 2))
        map_other[i] = end1 if dist1 > dist2 else end2

    counter = 0
    for i in range(centerline.GetNumberOfLines()):
        line = lines[i]

        # Check if it should be merged
        loc = vtk_point_locator(line)
        end_point_id = loc.FindClosestPoint(end_point[0])
        div_point_id = loc.FindClosestPoint(div_point[0])
        clipp_dist = get_distance(line.GetPoint(end_point_id), end_point[0])
        div_dist = get_distance(line.GetPoint(div_point_id), div_point[0])
        tol = get_centerline_tolerance(line) * 3
        merge_bool = True
        if clipp_dist > tol or div_dist > tol:
            merge_bool = False

        # Get the other line
        other = lines[map_other[i]]
        n_points = line.GetNumberOfPoints()
        cell_array.InsertNextCell(n_points)

        for j in range(n_points):
            # Add point
            if div_id[i] < j < end_id[i] and merge_bool:
                new = (np.asarray(other.GetPoint(j)) +
                       np.asarray(line.GetPoint(j))) / 2.
                points.InsertNextPoint(new)
            else:
                points.InsertNextPoint(line.GetPoint(j))

            cell_array.InsertCellPoint(counter)

            # Add array
            for k in range(n_arrays):
                num = arrays[k].GetNumberOfComponents()
                if num == 1:
                    tmp = line.GetPointData().GetArray(names[k]).GetTuple1(j)
                    arrays[k].SetTuple1(counter, tmp)
                elif num == 3:
                    tmp = line.GetPointData().GetArray(names[k]).GetTuple3(j)
                    arrays[k].SetTuple3(counter, tmp[0], tmp[1], tmp[2])
                else:
                    print("-- Add more options")
                    sys.exit(0)

            counter += 1

    # Insert points, lines and arrays
    merge.SetPoints(points)
    merge.SetLines(cell_array)
    for i in range(n_arrays):
        merge.GetPointData().AddArray(arrays[i])

    return merge


def read_command_line_bifurcation(input_path=None, output_path=None):
    """
    Read arguments from commandline and return all values in a dictionary.
    If input_path and output_path are not None, then do not parse command line, but
    only return default values.

    Args:
        input_path (str): Input file path, positional argument with default None.
        output_path (str): Output file path, positional argument with default None.
    """
    description = "Removes the bifurcation (possibly with an aneurysm), after which the" + \
                  " daughter branches can be rotated."
    parser = ArgumentParser(description=description, formatter_class=RawDescriptionHelpFormatter)

    # Add common arguments
    required = not (input_path is not None and output_path is not None)
    add_common_arguments(parser, required=required)

    # Set region of interest:
    parser.add_argument("-r", "--region-of-interest", type=str, default="manual",
                        choices=["manual", "commandline"],
                        help="The method for defining the region to be changed. There are" +
                             " two options: 'manual' and 'commandline'. In" +
                             " 'manual' the user will be provided with a visualization of the" +
                             " input surface, and asked to provide an end and start point of the" +
                             " region of interest. Note that not all algorithms are robust over" +
                             " bifurcations. If 'commandline' is provided, then '--region-points'" +
                             " is expected to be provided.")
    parser.add_argument("--region-points", nargs="+", type=float, default=None, metavar="points",
                        help="If -r or --region-of-interest is 'commandline' then this" +
                             " argument have to be given. The method expects two points" +
                             " which defines the start and end of the region of interest. If" +
                             " 'method' is set to stenosis, then one point can be provided as well," +
                             " which is assumed to be the center of a new stenosis." +
                             " Example providing the points (1, 5, -1) and (2, -4, 3):" +
                             " --stenosis-points 1 5 -1 2 -4 3")

    # Arguments for rotation
    parser.add_argument('-a', '--angle', type=float, default=10,
                        help="Each daughter branch is rotated an angle 'a' in the" +
                             " bifurcation plane. 'a' is assumed to be in degrees," +
                             " and not radians", metavar="rotation_angle")
    parser.add_argument("--keep-fixed-1", type=str2bool, default=False,
                        help="Leave one branch untouched")
    parser.add_argument("--keep-fixed-2", type=str2bool, default=False,
                        help="Leave one branch untouched")

    # Arguments for parent artery centerline interpolation (not daughter)
    parser.add_argument("-t", "--tension", type=restricted_float, default=0,
                        help="Set tention of the KochanekSpline from -1 to 1")
    parser.add_argument("-c", "--continuity", type=restricted_float, default=0,
                        help="Set continuity of the KochanekSpline from -1 to 1")


    # Bifurcation reconstruction arguments
    parser.add_argument("--bif", type=str2bool, default=False,
                        help="interpolate bif as well")
    parser.add_argument("--lower", type=str2bool, default=False,
                        help="Make a fourth line to interpolate along that" +
                             " is lower than the other bif line.")
    parser.add_argument("--cylinder-factor", type=float, default=7.0,
                        help="Factor for choosing the smaller cylinder")

    args = parser.parse_args()
    ang_ = args.angle * math.pi / 180  # Convert from deg to rad

    return dict(input_filepath=args.ifile, smooth=args.smooth, output_filepath=args.ofile,
                smooth_factor=args.smooth_factor, angle=ang_,
                keep_fixed_1=args.keep_fixed_1, keep_fixed_2=args.keep_fixed_2,
                bif=args.bif, lower=args.lower, cylinder_factor=args.cylinder_factor,
                resampling_step=args.resampling_step, no_smooth=args.no_smooth,
                no_smooth_point=args.no_smooth_point, poly_ball_size=args.poly_ball_size,
                region_of_interest=args.region_of_interest,
                region_points=args.region_points,
                tension=args.tension, continuity=args.continuity)


def main_bifurcation():
    manipulate_bifurcation(**read_command_line_bifurcation())


if __name__ == "__main__":
    manipulate_bifurcation(**read_command_line_bifurcation())<|MERGE_RESOLUTION|>--- conflicted
+++ resolved
@@ -14,15 +14,9 @@
 
 
 def manipulate_bifurcation(input_filepath, output_filepath, smooth, smooth_factor, angle,
-<<<<<<< HEAD
-                    keep_fixed_1, keep_fixed_2, bif, lower, no_smooth, no_smooth_point,
-                    poly_ball_size, cylinder_factor, resampling_step,
-                    region_of_interest, region_points, tension, continuity):
-=======
                            keep_fixed_1, keep_fixed_2, bif, lower, no_smooth, no_smooth_point,
                            poly_ball_size, cylinder_factor, resampling_step,
-                           region_of_interest, region_points):
->>>>>>> 067883fe
+                           region_of_interest, region_points, tension, continuity):
     """
     Objective rotation of daughter branches, by rotating
     centerlines and Voronoi diagram about the bifurcation center.
