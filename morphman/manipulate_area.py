--- conflicted
+++ resolved
@@ -56,11 +56,6 @@
     voronoi_rest_path = base_path + "_voronoi_rest.vtp"
     voronoi_div_path = base_path + "_voronoi_div{:d}.vtp"
 
-<<<<<<< HEAD
-=======
-    surface_roi_path = base_path + "_surface_for_computing_area.vtp"
-
->>>>>>> 52922cb5
     # Clean, triangulate, and capp/uncapp surface
     surface, capped_surface = prepare_surface(base_path, input_filepath)
 
@@ -274,32 +269,14 @@
             if tetha > np.pi / 2:
                 sign = -1
 
-<<<<<<< HEAD
         # Get direction (delta_p) to move the point
         AB_length = la.norm(AB)
         P_mid = get_midpoint(A, AB, AB_length, AP, line_to_change, sign)
         delta_p = P_mid - P
-=======
-        # Get direction (v_change) to move the point
-        AC_length = np.linalg.norm(AC)
-        if AC_length != 0:
-            h = np.linalg.norm(np.cross(BA, BC)) / AC_length  # shortest distance between point and line
-            D = A + sign * (AC / AC_length) * np.sqrt(np.linalg.norm(BA) ** 2 - h ** 2)
-        else:
-            D = A
->>>>>>> 52922cb5
 
         # Update factor value based on midpoint
         if sign > 0:
-<<<<<<< HEAD
             factor_ = update_factor(A, AB_length, B, P_mid, factor, tmp_id1, tmp_id2)
-=======
-            factor_ = factor[tmp_id1] * (1 - np.linalg.norm(A - D) / AC_length) \
-                      + factor[tmp_id2] * (np.linalg.norm(A - D) / AC_length)
-            if factor_ > 10:
-                print(factor_, factor[tmp_id1], factor[tmp_id2], AC_length,
-                      np.linalg.norm(c_change))
->>>>>>> 52922cb5
         else:
             factor_ = factor[tmp_id1]
 
@@ -319,13 +296,8 @@
     # Offset Voronoi diagram along "diverging" centerlines
     if diverging_centerline is not None:
         count = i + 1
-<<<<<<< HEAD
-        loc_surf = vtk_point_locator(surface_area)
-        loc_cl = vtk_point_locator(centerlines)
-=======
         loc_surf = get_vtk_point_locator(surface_area)
         loc_cl = get_vtk_point_locator(centerlines)
->>>>>>> 52922cb5
 
         # 'Copy' old centerlines
         new_centerlines = vtk.vtkPolyData()
@@ -365,11 +337,7 @@
             delta_p = D - B
             factor_ = factor[tmp_id1] * (1 - np.linalg.norm(D) / AC_length) \
                       + factor[tmp_id2] * (np.linalg.norm(D) / AC_length)
-<<<<<<< HEAD
             v = delta_p * (1 - factor_)
-=======
-            v = v_change * (1 - factor_)
->>>>>>> 52922cb5
 
             # Offset centerline
             # This method might not work if diverging centerline has a daughter branch
